# Released under The MIT License (MIT)
# http://opensource.org/licenses/MIT
# Copyright (c) 2013 SCoT Development Team

import numpy as np

from . import config
from .datatools import cat_trials, dot_special
from . import xvschema
from . import var


def mvarica(x, p, reducedim=0.99, delta=0, backend=None):
    """
    mvarica( x, p )
    mvarica( x, p, retain_variance, delta )
    mvarica( x, p, numcomp, delta )

    Apply MVARICA to the data x. MVARICA performs the following steps:
        1. Optional dimensionality reduction with PCA
        2. Fitting a VAR model tho the data
        3. Decomposing the VAR model residuals with ICA
        4. Correcting the VAR coefficients

    Parameters     Default  Shape   Description
    --------------------------------------------------------------------------
    x              :      : n,m,t : 3d data matrix (n samples, m signals, t trials)
                          : n,m   : 2d data matrix (n samples, m signals)
    p              :      :       : VAR model order
    reducedim      : 0.99 :       : a number less than 1 is interpreted as the
                                    fraction of variance that should remain in
                                    the data. All components that describe in
                                    total less than 1-retain_variance of the
                                    variance in the data are removed by the PCA.
                                    An integer number of 1 or greater is
                                    interpreted as the number of components to
                                    keep after applying the PCA.
                                    If set to 'no_pca' the PCA step is skipped.
    delta          : 0    :       : regularization parameter for VAR fitting
                                    set to 'auto' to determine optimal setting
    backend        : None :       : backend to use for processing (see backend
                                    module for details). If backend==None, the
                                    backend set in config will be used.

    Output
    --------------------------------------------------------------------------
    b   Model coefficients: [B_0, B_1, ... B_P], each sub matrix B_k is of size m*m
    U   Unmixing matrix
    m   Mixing matrix
    e   Residual process
    c   Residual covariance matrix
    delta   Regularization parameter

    Note on the arrangement of model coefficients:
        b is of shape m, m*p, with sub matrices arranged as follows:
            b_00 b_01 ... b_0m
            b_10 b_11 ... b_1m
            .... ....     ....
            b_m0 b_m1 ... b_mm
        Each sub matrix b_ij is a column vector of length p that contains the
        filter coefficients from channel j (source) to channel i (sink).
    """

    x = np.atleast_3d(x)
    l, m, t = np.shape(x)

    if backend is None:
        backend = config.backend

    # pre-transform the data with PCA
    if reducedim == 'no pca':
        c = np.eye(m)
        d = np.eye(m)
        xpca = x
    else:
        c, d, xpca = backend['pca'](x, reducedim)

    if delta == 'auto':
        delta = var.optimize_delta_bisection(xpca[:, :, :], p, xvschema=xvschema.multitrial)

    #r = np.zeros(xpca.shape)
    #for i in range(t):
    #    # fit MVAR model
    #    a = var.fit(xpca[:,:,i], p, delta)
    #
    #    # residuals
    #    r[:,:,i] = xpca[:,:,i] - var.predict(xpca[:,:,i], a)[:,:,0]

    # fit MVAR model
    a = var.fit(xpca, p, delta)

    # residuals
    r = xpca - var.predict(xpca, a)

    # run on residuals ICA to estimate volume conduction    
    mx, ux = backend['ica'](cat_trials(r))

    # driving process
    e = dot_special(r, ux)

    # correct AR coefficients
    b = np.zeros(a.shape)
    for k in range(0, p):
        b[:, k::p] = mx.dot(a[:, k::p].transpose()).dot(ux).transpose()

    # correct (un)mixing matrix estimatees
    mx = mx.dot(d)
    ux = c.dot(ux)

    class Result:
        unmixing = ux
        mixing = mx
        residuals = e
        var_residuals = r
        c = np.cov(cat_trials(e), rowvar=False)

    Result.delta = delta
    Result.b = b
<<<<<<< HEAD
        
    return Result
    
    
def cspvarica(x, cl, p, reducedim=np.inf, delta=0, backend=None):
    """
    cspvarica( x, cl, p )
    cspvarica( x, cl, p, reducedim, delta, backend )
    
    Apply CSPVARICA to the data X. CSPVARICA performs the following steps:
        1. CSP transform of the data (with optional dimensionality reduction)
        2. Fitting a VAR model tho the data
        3. Decomposing the VAR model residuals with ICA
        4. Correcting the VAR coefficients
    
    Parameters     Default  Shape   Description
    --------------------------------------------------------------------------
    x              :      : n,m,t : 3d data matrix (n samples, m signals, t trials)
                          : n,m   : 2d data matrix (n samples, m signals)
    p              :      :       : VAR model order
    reducedim      :      : 0.99  : An integer number of 1 or greater is
                                    interpreted as the number of components to
                                    keep after applying the CSP.
    delta          : 0    :       : regularization parameter for VAR fitting
                                    set to 'auto' to determine optimal setting
    backend        : None :       : backend to use for processing (see backend
                                    module for details). If backend==None, the
                                    backend set in config will be used.
    
    Output
    --------------------------------------------------------------------------
    b   Model coefficients: [B_0, B_1, ... B_P], each sub matrix B_k is of size M*M
    u   Unmixing matrix
    m   Mixing matrix
    e   Residual process
    c   Residual covariance matrix
    delta   Regularization parameter
    
    Note on the arrangement of model coefficients:
        B is of shape M, M*P, with sub matrices arranged as follows:
            b_00 b_01 ... b_0M
            b_10 b_11 ... b_1M
            .... ....     ....
            b_M0 b_M1 ... b_MM
        Each sub matrix b_ij is a column vector of length P that contains the
        filter coefficients from channel j (source) to channel i (sink).
    """
    
    x = np.atleast_3d(x)
    l, m, t = np.shape(x)
    
    if backend == None:
        backend = config.backend
    
    # pre-transform the data with CSP
    c, d, xcsp = backend['csp'](x, cl, reducedim)
    m = c.shape[1]
    
    if delta == 'auto':
        delta = var.optimize_delta_bisection( xcsp[:,:,:], p, xvschema=xvschema.multitrial )
    
    # fit MVAR model
    a = var.fit( xcsp, p, delta )
    
    # residuals
    r = xcsp - var.predict( xcsp, a )

    # run on residuals ICA to estimate volume conduction    
    mx, ux = backend['ica'](cat_trials(r))
    
    # driving process
    e = dot_special(r, ux)
=======
    Result.a = a
    Result.xpca = xpca
>>>>>>> e4628dda

    # correct AR coefficients
    b = np.zeros(a.shape)
    for k in range(0,p):
        b[:,k::p] = mx.dot(a[:,k::p].transpose()).dot(ux).transpose()
    
    # correct (un)mixing matrix estimatees
    mx = mx.dot(d)
    ux = c.dot(ux)
    
    class Result:
        unmixing = ux
        mixing = mx
        residuals = e
        c = np.cov(cat_trials(e), rowvar=False)
    Result.delta = delta
    Result.b = b
    
    return Result
    <|MERGE_RESOLUTION|>--- conflicted
+++ resolved
@@ -116,7 +116,8 @@
 
     Result.delta = delta
     Result.b = b
-<<<<<<< HEAD
+    Result.a = a
+    Result.xpca = xpca
         
     return Result
     
@@ -189,10 +190,6 @@
     
     # driving process
     e = dot_special(r, ux)
-=======
-    Result.a = a
-    Result.xpca = xpca
->>>>>>> e4628dda
 
     # correct AR coefficients
     b = np.zeros(a.shape)
@@ -207,9 +204,12 @@
         unmixing = ux
         mixing = mx
         residuals = e
+        var_residuals = r
         c = np.cov(cat_trials(e), rowvar=False)
     Result.delta = delta
     Result.b = b
+    Result.a = a
+    Result.xcsp = xcsp
     
     return Result
     