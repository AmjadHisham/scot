# Released under The MIT License (MIT)
# http://opensource.org/licenses/MIT
# Copyright (c) 2013 SCoT Development Team

import numpy as np

from . import config
from .datatools import cat_trials, dot_special
from . import xvschema


<<<<<<< HEAD
def mvarica(x, cl, var, reducedim=0.99, optimize_var=False, backend=None, varfit='ensemble'):
    """
    mvarica( x, var )
    mvarica( x, var, retain_variance, optimize_var )
    mvarica( x, var, numcomp, optimize_var )

    Apply MVARICA to the data x. MVARICA performs the following steps:
        1. Optional dimensionality reduction with PCA
        2. Fitting a VAR model tho the data
        3. Decomposing the VAR model residuals with ICA
        4. Correcting the VAR coefficients

    Parameters     Default  Shape   Description
    --------------------------------------------------------------------------
    x              :      : n,m,t : 3d data matrix (n samples, m signals, t trials)
                          : n,m   : 2d data matrix (n samples, m signals)
    reducedim      : 0.99 :       : a number less than 1 is interpreted as the
                                    fraction of variance that should remain in
                                    the data. All components that describe in
                                    total less than 1-retain_variance of the
                                    variance in the data are removed by the PCA.
                                    An integer number of 1 or greater is
                                    interpreted as the number of components to
                                    keep after applying the PCA.
                                    If set to 'no_pca' the PCA step is skipped.
    var            :      :       : Instance of class that represents VAR models.
    backend        : None :       : backend to use for processing (see backend
                                    module for details). If backend==None, the
                                    backend set in config will be used.
   varfit          :'ensemble':   : 'ensemble' (default) fits one VAR model to
                                    the whole data set.
                                    'class' fits one VAR model for each class.
                                    'trial' fits one VAR model for each trial.
=======
def mvarica(x, var, cl=None, reducedim=0.99, optimize_var=False, backend=None, varfit='ensemble'):
    """ Performs joint VAR model fitting and ICA source separation.
>>>>>>> 94d41b1c
    
    This function implements the MVARICA procedure [1]_.
    
    Parameters
    ----------
    x : array-like, shape = [n_samples, n_channels, n_trials] or [n_samples, n_channels]
        data set
    cl : list of valid dict keys
        Class labels associated with each trial.
    reducedim : {int, float, 'no_pca'}, optional
        A number of less than 1 in interpreted as the fraction of variance that should remain in the data. All
        components that describe in total less than `1-reducedim` of the variance are removed by the PCA step.
        An integer numer of 1 or greater is interpreted as the number of components to keep after applying the PCA.
        If set to 'no_pca' the PCA step is skipped.
    optimize_var : bool, optional
        Whether to call automatic optimization of the VAR fitting routine.
    backend : dict-like, optional
        Specify backend to use. When set to None the backend configured in config.backend is used.
    varfit : string
        Determines how to calculate the residuals for source decomposition.
        'ensemble' (default) fits one model to the whole data set,
        'class' fits a different model for each class, and
        'trial' fits a different model for each individual trial.
        
    Returns
    -------
    result : class
        A class with the following attributes is returned:
            
        +---------------+----------------------------------------------------------+
        | mixing        | Source mixing matrix                                     |
        +---------------+----------------------------------------------------------+
        | unmixing      | Source unmixing matrix                                   |
        +---------------+----------------------------------------------------------+
        | residuals     | Residuals of the VAR model(s) in source space            |
        +---------------+----------------------------------------------------------+
        | var_residuals | Residuals of the VAR model(s) in EEG space (before ICA)  |
        +---------------+----------------------------------------------------------+
        | c             | Noise covariance of the VAR model(s) in source space     |
        +---------------+----------------------------------------------------------+
        | b             | VAR model coefficients (source space)                    |
        +---------------+----------------------------------------------------------+
        | a             | VAR model coefficients (EEG space)                       |
        +---------------+----------------------------------------------------------+
        
    Notes
    -----
    MVARICA is performed with the following steps:        
    1. Optional dimensionality reduction with PCA
    2. Fitting a VAR model tho the data
    3. Decomposing the VAR model residuals with ICA
    4. Correcting the VAR coefficients
        
    References
    ----------
    .. [1] G. Gomez-Herrero et al. "Measuring directional coupling between EEG sources", NeuroImage, 2008
    """

    x = np.atleast_3d(x)
    l, m, t = np.shape(x)

    if backend is None:
        backend = config.backend

    # pre-transform the data with PCA
    if reducedim == 'no pca':
        c = np.eye(m)
        d = np.eye(m)
        xpca = x
    else:
        c, d, xpca = backend['pca'](x, reducedim)

    if optimize_var:
        var.optimize(xpca)

    if varfit == 'trial':
        r = np.zeros(xpca.shape)
        for i in range(t):
            # fit MVAR model
            a = var.fit(xpca[:,:,i])
            # residuals
            r[:,:,i] = xpca[:,:,i] - var.predict(xpca[:,:,i])[:,:,0]
    elif varfit == 'class':
        r = np.zeros(xpca.shape)
        for i in np.unique(cl):
            mask = cl==i
            a = var.fit(xpca[:,:,mask])
            r[:,:,mask] = xpca[:,:,mask] - var.predict(xpca[:,:,mask])
    elif varfit == 'ensemble':
        # fit MVAR model
        a = var.fit(xpca)
        # residuals
        r = xpca - var.predict(xpca)
    else:
        raise InvalidArgument('unknown VAR fitting mode')

    # run on residuals ICA to estimate volume conduction    
    mx, ux = backend['ica'](cat_trials(r))

    # driving process
    e = dot_special(r, ux)

    # correct AR coefficients
    b = a.copy()
    for k in range(0, a.p):
        b.coef[:, k::a.p] = mx.dot(a.coef[:, k::a.p].transpose()).dot(ux).transpose()

    # correct (un)mixing matrix estimatees
    mx = mx.dot(d)
    ux = c.dot(ux)

    class Result:
        unmixing = ux
        mixing = mx
        residuals = e
        var_residuals = r
        c = np.cov(cat_trials(e), rowvar=False)

    Result.b = b
    Result.a = a
    Result.xpca = xpca
        
    return Result
    
    
def cspvarica(x, cl, var, reducedim=np.inf, optimize_var=False, backend=None, varfit='ensemble'):
    """
    cspvarica( x, cl, var )
    cspvarica( x, cl, var, reducedim, optimize_var, backend )
    
    Apply CSPVARICA to the data X. CSPVARICA performs the following steps:
        1. CSP transform of the data (with optional dimensionality reduction)
        2. Fitting a VAR model tho the data
        3. Decomposing the VAR model residuals with ICA
        4. Correcting the VAR coefficients
    
    Parameters     Default  Shape   Description
    --------------------------------------------------------------------------
    x              :      : n,m,t : 3d data matrix (n samples, m signals, t trials)
                          : n,m   : 2d data matrix (n samples, m signals)
    var            :      :       : Instance of class that represents VAR models.
    reducedim      :      : 0.99  : An integer number of 1 or greater is
                                    interpreted as the number of components to
                                    keep after applying the CSP.
    backend        : None :       : backend to use for processing (see backend
                                    module for details). If backend==None, the
                                    backend set in config will be used.
    varfit         :'ensemble':   : 'ensemble' (default) fits one VAR model to
                                    the whole data set.
                                    'class' fits one VAR model for each class.
                                    'trial' fits one VAR model for each trial.
    
    Output
    --------------------------------------------------------------------------
    b   Model coefficients: [B_0, B_1, ... B_P], each sub matrix B_k is of size M*M
    u   Unmixing matrix
    m   Mixing matrix
    e   Residual process
    c   Residual covariance matrix
    delta   Regularization parameter
    
    Note on the arrangement of model coefficients:
        B is of shape M, M*P, with sub matrices arranged as follows:
            b_00 b_01 ... b_0M
            b_10 b_11 ... b_1M
            .... ....     ....
            b_M0 b_M1 ... b_MM
        Each sub matrix b_ij is a column vector of length P that contains the
        filter coefficients from channel j (source) to channel i (sink).
    """
    
    x = np.atleast_3d(x)
    l, m, t = np.shape(x)
    
    if backend == None:
        backend = config.backend
    
    # pre-transform the data with CSP
    c, d, xcsp = backend['csp'](x, cl, reducedim)
    m = c.shape[1]
    
    if optimize_var:
        var.optimize(xcsp)

    if varfit == 'trial':
        r = np.zeros(xcsp.shape)
        for i in range(t):
            # fit MVAR model
            a = var.fit(xcsp[:,:,i])
            # residuals
            r[:,:,i] = xcsp[:,:,i] - var.predict(xcsp[:,:,i])[:,:,0]
    elif varfit == 'class':
        r = np.zeros(xcsp.shape)
        for i in np.unique(cl):
            mask = cl==i
            a = var.fit(xcsp[:,:,mask])
            r[:,:,mask] = xcsp[:,:,mask] - var.predict(xcsp[:,:,mask])
    elif varfit == 'ensemble':
        # fit MVAR model
        a = var.fit(xcsp)
        # residuals
        r = xcsp - var.predict(xcsp)
    else:
        raise InvalidArgument('unknown VAR fitting mode')

    # run on residuals ICA to estimate volume conduction    
    mx, ux = backend['ica'](cat_trials(r))

    # driving process
    e = dot_special(r, ux)

    # correct AR coefficients
    b = a.copy()
    for k in range(0,a.p):
        b.coef[:, k::a.p] = mx.dot(a.coef[:, k::a.p].transpose()).dot(ux).transpose()
    
    # correct (un)mixing matrix estimatees
    mx = mx.dot(d)
    ux = c.dot(ux)
    
    class Result:
        unmixing = ux
        mixing = mx
        residuals = e
        var_residuals = r
        c = np.cov(cat_trials(e), rowvar=False)
    Result.b = b
    Result.a = a
    Result.xcsp = xcsp

    return Result

    <|MERGE_RESOLUTION|>--- conflicted
+++ resolved
@@ -9,44 +9,8 @@
 from . import xvschema
 
 
-<<<<<<< HEAD
-def mvarica(x, cl, var, reducedim=0.99, optimize_var=False, backend=None, varfit='ensemble'):
-    """
-    mvarica( x, var )
-    mvarica( x, var, retain_variance, optimize_var )
-    mvarica( x, var, numcomp, optimize_var )
-
-    Apply MVARICA to the data x. MVARICA performs the following steps:
-        1. Optional dimensionality reduction with PCA
-        2. Fitting a VAR model tho the data
-        3. Decomposing the VAR model residuals with ICA
-        4. Correcting the VAR coefficients
-
-    Parameters     Default  Shape   Description
-    --------------------------------------------------------------------------
-    x              :      : n,m,t : 3d data matrix (n samples, m signals, t trials)
-                          : n,m   : 2d data matrix (n samples, m signals)
-    reducedim      : 0.99 :       : a number less than 1 is interpreted as the
-                                    fraction of variance that should remain in
-                                    the data. All components that describe in
-                                    total less than 1-retain_variance of the
-                                    variance in the data are removed by the PCA.
-                                    An integer number of 1 or greater is
-                                    interpreted as the number of components to
-                                    keep after applying the PCA.
-                                    If set to 'no_pca' the PCA step is skipped.
-    var            :      :       : Instance of class that represents VAR models.
-    backend        : None :       : backend to use for processing (see backend
-                                    module for details). If backend==None, the
-                                    backend set in config will be used.
-   varfit          :'ensemble':   : 'ensemble' (default) fits one VAR model to
-                                    the whole data set.
-                                    'class' fits one VAR model for each class.
-                                    'trial' fits one VAR model for each trial.
-=======
 def mvarica(x, var, cl=None, reducedim=0.99, optimize_var=False, backend=None, varfit='ensemble'):
     """ Performs joint VAR model fitting and ICA source separation.
->>>>>>> 94d41b1c
     
     This function implements the MVARICA procedure [1]_.
     
