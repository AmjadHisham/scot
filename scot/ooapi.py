# Released under The MIT License (MIT)
# http://opensource.org/licenses/MIT
# Copyright (c) 2013 SCoT Development Team

""" Object oriented API to SCoT """

import numpy as np
from .varica import mvarica, cspvarica
from .plainica import plainica
from .datatools import dot_special
from .connectivity import Connectivity
from . import plotting
from . import var
from eegtopo.topoplot import Topoplot


class Workspace:
    
    def __init__(self, var_order, var_delta=None, locations=None, reducedim=0.99, nfft=512, fs=2, backend=None):
        """
        Workspace(var_order, **args)

        Create a new Workspace instance.

        Parameters     Default  Shape   Description
        --------------------------------------------------------------------------
        var_order      :      :       : Autoregressive model order

        Opt. Parameters Default  Shape   Description
        --------------------------------------------------------------------------
        fs             : 2    :       : Sampling rate in 1/s. Defaults to 2 so 1
                                        corresponds to the Nyquist frequency.
        locations      : None : [Nx3] : Electrode locations in cartesian coordinates.
                                        (required for plotting)
        nfft           : 512  :       : Number of frequency bins for connectivity
                                        estimation.
        reducedim      : 0.99 :       : a number less than 1 is interpreted as the
                                        fraction of variance that should remain in
                                        the data. All components that describe in
                                        total less than 1-retain_variance of the
                                        variance in the data are removed by the PCA.
                                        An integer number of 1 or greater is
                                        interpreted as the number of components to
                                        keep after applying the PCA.
                                        If set to 'no_pca' the PCA step is skipped.
        var_delta      : None :       : Regularization parameter for VAR model fitting
        backend        : None :       : Specify backend to use. When set to None
                                        SCoT's default backend (see config.py)
                                        is used.
        """
        self.data_ = None
        self.cl_ = None
        self.fs_ = fs
        self.time_offset_ = 0
        self.unmixing_ = None
        self.mixing_ = None
        self.activations_ = None
        self.var_model_ = None
        self.var_cov_ = None
        self.var_order_ = var_order
        self.var_delta_ = var_delta
        self.connectivity_ = None
        self.locations_ = locations
        self.reducedim_ = reducedim
        self.nfft_ = nfft
        self.backend_ = backend
        
        self.topo_ = None
        self.mixmaps_ = []
        self.unmixmaps_ = []
        
    def __str__(self):
        """Information about the Workspace."""
        
        if self.data_ is not None:
            datastr = '%d samples, %d channels, %d trials'%self.data_.shape
        else:
            datastr = 'None'
            
            
        if self.cl_ is not None:
            clstr = str(np.unique(self.cl_))
        else:
            clstr = 'None'

        if self.unmixing_ is not None:
            sourcestr = str(self.unmixing_.shape[1])
        else:
            sourcestr = 'None'
            
        if self.var_model_ is None:
            varstr = 'None'
        elif isinstance(self.var_model_, dict):
            varstr = str(len(self.var_model_))
        else:
            varstr = '1'
        
        s = 'SCoT(var_order = %d):\n'%self.var_order_
        s += '  Data      : ' + datastr + '\n'
        s += '  Classes   : ' + clstr + '\n'
        s += '  Sources   : ' + sourcestr + '\n'
        s += '  VAR models: ' + varstr + '\n'
        
        return s
    
    def set_data(self, data, cl=None, time_offset=0):
        """
        Workspace.set_data(data, cl=None, time_offset=0)

        Create a new Workspace instance.

        Parameters     Default  Shape   Description
        --------------------------------------------------------------------------
        data           :      : n,m,T : 3d data matrix (n samples, m signals, T trials)
                              : n,m   : 2d data matrix (n samples, m signals)
        cl             : None : T     : List of class labels associated with
                                        each trial. a class label can be any
                                        python type (string, number, ...) that
                                        can be used as a key in map.
        time_offset    : 0    :       : Time offset of the trials. Used for
                                        labelling the x-axis of time/frequency
                                        plots.

        Provides: data set, class labels

        Invalidates: var model
        """
        self.data_ = np.atleast_3d(data)
        self.cl_ = cl
        self.time_offset_ = time_offset
        self.var_model_ = None
        self.var_cov_ = None
        self.connectivity_ = None
        
        if self.unmixing_ != None:
            self.activations_ = dot_special(self.data_, self.unmixing_)
    
    def do_mvarica(self):
        """
        Workspace.do_mvarica()

        Perform MVARICA source decomposition and VAR model fitting.

        Requires: data set

        Provides: decomposition, activations, var model

        Behaviour of this function is modified by the following attributes:
            var_order_
            var_delta_
            reducedim_
            backend_

        """
        if self.data_ == None:
            raise RuntimeError("MVARICA requires data to be set")
        result = mvarica(x=self.data_, p=self.var_order_, reducedim=self.reducedim_, delta=self.var_delta_, backend=self.backend_)
        self.mixing_ = result.mixing
        self.unmixing_ = result.unmixing
        self.var_model_ = result.b
        self.var_cov_ = result.c
        self.var_delta_ = result.delta
        self.connectivity_ = Connectivity(self.var_model_, self.var_cov_, self.nfft_)
        self.activations_ = dot_special(self.data_, self.unmixing_)
        self.mixmaps_ = []
        self.unmixmaps_ = []
    
<<<<<<< HEAD
    def doCSPVARICA(self):
        '''
        Workspace.doCSPVARICA()
        
        Perform CSPVARICA source decomposition and VAR model fitting.
        
        Requires: data set, class labels

        Provides: decomposition, activations, var model
        
        Behaviour of this function is modified by the following attributes:
            var_order_
            var_delta_
            reducedim_
            backend_
        
        '''
        if self.data_ == None:
            raise RuntimeError("CSPVARICA requires data to be set")
        if self.cl_ is None:
            raise RuntimeError("CSPVARICA requires class labels")
        result = cspvarica(X=self.data_, cl=self.cl_, P=self.var_order_, reducedim=self.reducedim_, delta=self.var_delta_, backend=self.backend_)
        self.mixing_ = result.mixing
        self.unmixing_ = result.unmixing
        self.var_model_ = result.B
        self.var_cov_ = result.C
        self.var_delta_ = result.delta
        self.connectivity_ = Connectivity(self.var_model_, self.var_cov_, self.nfft_)
        self.activations_ = dot_special(self.data_, self.unmixing_)
        self.mixmaps_ = []
        self.unmixmaps_ = []
    
    def doICA(self):
        '''
        Workspace.doICA()
        
=======
    def do_ica(self):
        """
        Workspace.do_ica()

>>>>>>> 5befb43d
        Perform plain ICA source decomposition.

        Requires: data set

        Provides: decomposition, activations

        Invalidates: var model

        Behaviour of this function is modified by the following attributes:
            reducedim_
<<<<<<< HEAD
            backend_        
        '''
=======
            backend_

        """
>>>>>>> 5befb43d
        if self.data_ == None:
            raise RuntimeError("ICA requires data to be set")
        result = plainica(x=self.data_, reducedim=self.reducedim_, backend=self.backend_)
        self.mixing_ = result.mixing
        self.unmixing_ = result.unmixing
        self.activations_ = dot_special(self.data_, self.unmixing_)
        self.var_model_ = None
        self.var_cov_ = None
        self.connectivity_ = None
        self.var_delta_ = None
        self.mixmaps_ = []
        self.unmixmaps_ = []
        
    def remove_sources(self, sources):
        """
        Workspace.remove_sources(sources)

        Manually remove sources from the decomposition.

        Parameters     Default  Shape   Description
        --------------------------------------------------------------------------
        sources        :      :      : Indicate which components to remove
                                       (slice, int or array of ints)

        Requires: decomposition

        Invalidates: var model

        """
        if self.unmixing_ == None or self.mixing_ == None:
            raise RuntimeError("No sources available (run do_mvarica first)")
        self.mixing_ = np.delete(self.mixing_, sources, 0)
        self.unmixing_ = np.delete(self.unmixing_, sources, 1)
        if self.activations_ != None:
            self.activations_ = np.delete(self.activations_, sources, 1)
        self.var_model_ = None
        self.var_cov_ = None
        self.connectivity_ = None
        
    
    def fit_var(self):
        """
        Workspace.fit_var()

        Fit new VAR model(s).

        Requires: data set

        Provides: var model

        Behaviour of this function is modified by the following attributes:
            var_order_
            var_delta_
            cl_

        """
        if self.activations_ == None:
            raise RuntimeError("VAR fitting requires source activations (run do_mvarica first)")
        if self.cl_ is None:
            self.var_model_, self.var_cov_ = var.fit(data=self.activations_, p=self.var_order_, delta=self.var_delta_, return_covariance=True)
            self.connectivity_ = Connectivity(self.var_model_, self.var_cov_, self.nfft_)
        else:
            self.var_model_, self.var_cov_ = var.fit_multiclass(data=self.activations_, cl=self.cl_, p=self.var_order_, delta=self.var_delta_, return_covariance=True)
            self.connectivity_ = {}
            for c in np.unique(self.cl_):
                self.connectivity_[c] = Connectivity(self.var_model_[c], self.var_cov_[c], self.nfft_)

    def optimize_regularization(self, xvschema, skipstep=1):
        """
        Workspace.optimize_regularization(xvschema, skipstep=1)

        Attempt to find a close-to-optimal regularization Parameter for the
        current data set.

        Parameters     Default  Shape   Description
        --------------------------------------------------------------------------
        xvschema       :      : func  : Function to generate training and testing set.
                                        See scot.xvschema module.
        skipstep       : 1    : 1     : Higher values speed up the calculation but
                                        cause higher variance in cost function which
                                        will result in less accurate results.

        Requires: activations

        Behaviour of this function is modified by the following attributes:
            var_order_

        """
        if self.activations_ == None:
            raise RuntimeError("VAR fitting requires source activations (run do_mvarica first)")
            
        self.var_delta_ = var.optimize_delta_bisection(data=self.activations_, p=self.var_order_, xvschema=xvschema, skipstep=skipstep)
                
    
    def get_connectivity(self, measure):
        """
        Workspace.get_connectivity(measure)

        Calculate and return spectral connectivity measure.

        Parameters     Default  Shape   Description
        --------------------------------------------------------------------------
        measure        :      : str   : Refer to scot.Connectivity for supported
                                        measures.

        Requires: var model

        Behaviour of this function is modified by the following attributes:
            nfft_
            cl_
        """
        if self.connectivity_ is None:
            raise RuntimeError("Connectivity requires a VAR model (run do_mvarica or fit_var first)")
        if isinstance(self.connectivity_, dict):
            result = {}
            for c in np.unique(self.cl_):
                result[c] = getattr(self.connectivity_[c], measure)()
            return result
        else:
            return getattr(self.connectivity_, measure)()
    
    def get_tf_connectivity(self, measure, winlen, winstep):
        """
        Workspace.get_tf_connectivity(measure, winlen, winstep)

        Calculate and return time-varying spectral connectivity measure.

        Connectivity is estimated in a sliding window approach on the current
        data set.

        Parameters     Default  Shape   Description
        --------------------------------------------------------------------------
        measure        :      : str   : Refer to scot.Connectivity for supported
                                        measures.
        winlen         :      :       : Length of the sliding window (in samples).
        winstep        :      :       : Step size for sliding window (in sapmles).

        Requires: var model

        Behaviour of this function is modified by the following attributes:
            nfft_
            cl_
        """
        if self.activations_ == None:
            raise RuntimeError("Time/Frequency Connectivity requires activations (call set_data after do_mvarica)")
        [n,m,_] = self.activations_.shape
        
        nstep = (n-winlen)//winstep
        
        if self.cl_ is None:
            result = np.zeros((m, m, self.nfft_, nstep), np.complex64)
            i = 0
            for j in range(0, n-winlen, winstep):
                win = np.arange(winlen) + j
                data = self.activations_[win,:,:]                
                b, c = var.fit(data, p=self.var_order_, delta=self.var_delta_, return_covariance=True)
                con = Connectivity(b, c, self.nfft_)
                result[:,:,:,i] = getattr(con, measure)()
                i += 1
        
        else:
            result = {}
            for ci in np.unique(self.cl_):
                result[ci] = np.zeros((m, m, self.nfft_, nstep), np.complex128)
            i = 0
            for j in range(0, n-winlen, winstep):
                win = np.arange(winlen) + j
                data = self.activations_[win,:,:]                
                b, c = var.fit_multiclass(data, cl=self.cl_, p=self.var_order_, delta=self.var_delta_, return_covariance=True)
                for ci in result.keys():
                    con = Connectivity(b[ci], c[ci], self.nfft_)
                    result[ci][:,:,:,i] = getattr(con, measure)()
                i += 1
        return result
                
    @staticmethod
    def show_plots():
        """Show current plots."""
        plotting.show_plots( )
    
    def plot_source_topos(self, common_scale=None):
        """
        Workspace.plot_source_topos(common_scale=None)

        Plot topography of the Source decomposition.

        Parameters     Default  Shape   Description
        --------------------------------------------------------------------------
        common_scale   : None :       : If set to None, each topoplot's color
                                        axis is scaled individually.
                                        Otherwise specifies the percentile
                                        (1-99) of values in all plot. This value
                                        is taken as the maximum color scale.

        Requires: decomposition
        """
        if self.unmixing_ == None and self.mixing_ == None:
            raise RuntimeError("No sources available (run do_mvarica first)")
            
        self._prepare_plots(True, True)

        plotting.plot_sources(self.topo_, self.mixmaps_, self.unmixmaps_, common_scale)
    
    def plot_connectivity(self, measure, freq_range=(-np.inf, np.inf)):
        """
        Workspace.plot_connectivity(measure, freq_range)

        Plot spectral connectivity.

        Parameters     Default  Shape   Description
        --------------------------------------------------------------------------
        measure        :      : str   : Refer to scot.Connectivity for supported
                                        measures.
        freq_range     :      : 2     : Restrict plotted frequency range.

        Requires: var model
        """
        fig = None        
        self._prepare_plots(True, False)
        if isinstance(self.connectivity_, dict):            
            for c in np.unique(self.cl_):
                cm = getattr(self.connectivity_[c], measure)()
                fig = plotting.plot_connectivity_spectrum(cm, fs=self.fs_, freq_range=freq_range, topo=self.topo_, topomaps=self.mixmaps_, fig=fig)
        else:
            cm = getattr(self.connectivity_, measure)()
            fig = plotting.plot_connectivity_spectrum(cm, fs=self.fs_, freq_range=freq_range, topo=self.topo_, topomaps=self.mixmaps_)
        return fig
    
    def plot_tf_connectivity(self, measure, winlen, winstep, freq_range=(-np.inf, np.inf), ignore_diagonal=True):
        """
        Workspace.plot_tf_connectivity(measure, winlen, winstep, freq_range)

        Calculate and plot time-varying spectral connectivity measure.

        Connectivity is estimated in a sliding window approach on the current
        data set.

        Parameters     Default  Shape   Description
        --------------------------------------------------------------------------
        measure        :      : str   : Refer to scot.Connectivity for supported
                                        measures.
        winlen         :      :       : Length of the sliding window (in samples).
        winstep        :      :       : Step size for sliding window (in sapmles).
        freq_range     :      : 2     : Restrict plotted frequency range.

        Requires: var model
        """
        t0 = 0.5*winlen/self.fs_ + self.time_offset_
        t1 = self.data_.shape[0]/self.fs_ - 0.5*winlen/self.fs_ + self.time_offset_
        
        self._prepare_plots(True, False)
        tfc = self.get_tf_connectivity(measure, winlen, winstep)
        
        if isinstance(tfc, dict):
            ncl = np.unique(self.cl_).size
            lowest, highest = np.inf, -np.inf
            for c in ncl:
                tfc[c] = self._clean_measure(measure, tfc[c])
                if ignore_diagonal:
                    for m in range(tfc[c].shape[0]):
                        tfc[c][m,m,:,:] = 0
                highest = max(highest, np.max(tfc[c]))
                lowest = min(lowest, np.min(tfc[c]))
                
            fig = {}
            for c in ncl:
                fig[c] = plotting.plot_connectivity_timespectrum(tfc[c], fs=self.fs_, crange=[lowest, highest], freq_range=freq_range, time_range=[t0, t1], topo=self.topo_, topomaps=self.mixmaps_)
                
        else:
            tfc = self._clean_measure(measure, tfc)
            if ignore_diagonal:
                for m in range(tfc.shape[0]):
                    tfc[m,m,:,:] = 0
            fig = plotting.plot_connectivity_timespectrum(tfc, fs=self.fs_, crange=[np.min(tfc), np.max(tfc)], freq_range=freq_range, time_range=[t0, t1], topo=self.topo_, topomaps=self.mixmaps_)
        return fig
        
    def _prepare_plots(self, mixing=False, unmixing=False):
        if self.locations_ is None:
            raise RuntimeError("Need sensor locations for plotting")
            
        if self.topo_ is None:
            self.topo_ = Topoplot( )
            self.topo_.set_locations(self.locations_)
        
        if mixing and not self.mixmaps_:
            self.mixmaps_ = plotting.prepare_topoplots(self.topo_, self.mixing_)
        
        if unmixing and not self.unmixmaps_:
            self.unmixmaps_ = plotting.prepare_topoplots(self.topo_, self.unmixing_.transpose())
            
    @staticmethod
    def _clean_measure(measure, a):
        if measure in ['a', 'H', 'COH', 'pCOH']:
            return np.abs(a)
        elif measure in ['S', 'g']:
            return np.log(np.abs(a))
        else:
            return np.real(a)<|MERGE_RESOLUTION|>--- conflicted
+++ resolved
@@ -165,9 +165,8 @@
         self.mixmaps_ = []
         self.unmixmaps_ = []
     
-<<<<<<< HEAD
-    def doCSPVARICA(self):
-        '''
+    def do_cspvarica(self):
+        """
         Workspace.doCSPVARICA()
         
         Perform CSPVARICA source decomposition and VAR model fitting.
@@ -180,34 +179,27 @@
             var_order_
             var_delta_
             reducedim_
-            backend_
-        
-        '''
+            backend_        
+        """
         if self.data_ == None:
             raise RuntimeError("CSPVARICA requires data to be set")
         if self.cl_ is None:
             raise RuntimeError("CSPVARICA requires class labels")
-        result = cspvarica(X=self.data_, cl=self.cl_, P=self.var_order_, reducedim=self.reducedim_, delta=self.var_delta_, backend=self.backend_)
+        result = cspvarica(x=self.data_, cl=self.cl_, p=self.var_order_, reducedim=self.reducedim_, delta=self.var_delta_, backend=self.backend_)
         self.mixing_ = result.mixing
         self.unmixing_ = result.unmixing
-        self.var_model_ = result.B
-        self.var_cov_ = result.C
+        self.var_model_ = result.b
+        self.var_cov_ = result.c
         self.var_delta_ = result.delta
         self.connectivity_ = Connectivity(self.var_model_, self.var_cov_, self.nfft_)
         self.activations_ = dot_special(self.data_, self.unmixing_)
         self.mixmaps_ = []
         self.unmixmaps_ = []
     
-    def doICA(self):
-        '''
-        Workspace.doICA()
-        
-=======
     def do_ica(self):
         """
         Workspace.do_ica()
 
->>>>>>> 5befb43d
         Perform plain ICA source decomposition.
 
         Requires: data set
@@ -218,14 +210,9 @@
 
         Behaviour of this function is modified by the following attributes:
             reducedim_
-<<<<<<< HEAD
-            backend_        
-        '''
-=======
             backend_
 
         """
->>>>>>> 5befb43d
         if self.data_ == None:
             raise RuntimeError("ICA requires data to be set")
         result = plainica(x=self.data_, reducedim=self.reducedim_, backend=self.backend_)
