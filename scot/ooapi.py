# Released under The MIT License (MIT)
# http://opensource.org/licenses/MIT
# Copyright (c) 2013 SCoT Development Team

"""
Summary
-------
Object oriented API to SCoT.

Extended Summary
----------------
The object oriented API provides a the `Workspace` class, which provides high-level functionality and serves as an
example usage of the low-level API.
"""

import numpy as np
from copy import deepcopy
from . import config
from .varica import mvarica, cspvarica
from .plainica import plainica
from .datatools import dot_special
from .connectivity import Connectivity
from .connectivity_statistics import surrogate_connectivity, bootstrap_connectivity, test_bootstrap_difference, significance_fdr
from . import plotting
from eegtopo.topoplot import Topoplot


class Workspace:
    """SCoT Workspace

    This class provides high-level functionality for source identification, connectivity estimation, and visualization.

    Parameters
    ----------
    var : {:class:`~scot.var.VARBase`-like object, dict}
        Vector autoregressive model (VAR) object that is used for model fitting.
        This can also be a dictionary that is passed as `**kwargs` to backend['var']() in order to
        construct a new VAR model object.
    locations : array_like, optional
        3D Electrode locations. Each row holds the x, y, and z coordinates of an electrode.
    reducedim : {int, float, 'no_pca'}, optional
        A number of less than 1 in interpreted as the fraction of variance that should remain in the data. All
        components that describe in total less than `1-reducedim` of the variance are removed by the PCA step.
        An integer numer of 1 or greater is interpreted as the number of components to keep after applying the PCA.
        If set to 'no_pca' the PCA step is skipped.
    nfft : int, optional
        Number of frequency bins for connectivity estimation.
    backend : dict-like, optional
        Specify backend to use. When set to None the backend configured in config.backend is used.

    Attributes
    ----------
    `unmixing_` : array
        Estimated unmixing matrix.
    `mixing_` : array
        Estimated mixing matrix.
    `plot_diagonal` : str
        Configures what is plotted in the diagonal subplots.
        **'topo'** (default) plots topoplots on the diagonal,
        **'S'** plots the spectral density of each component, and
        **'fill'** plots connectivity on the diagonal.
    `plot_outside_topo` : bool
        Whether to place topoplots in the left column and top row.
    `plot_f_range` : (int, int)
        Lower and upper frequency limits for plotting. Defaults to [0, fs/2].
    """
    def __init__(self, var, locations=None, reducedim=0.99, nfft=512, fs=2, backend=None):
        self.data_ = None
        self.cl_ = None
        self.fs_ = fs
        self.time_offset_ = 0
        self.unmixing_ = None
        self.mixing_ = None
        self.activations_ = None
        self.connectivity_ = None
        self.locations_ = locations
        self.reducedim_ = reducedim
        self.nfft_ = nfft
        self.backend_ = backend

        self.trial_mask_ = []

        self.topo_ = None
        self.mixmaps_ = []
        self.unmixmaps_ = []

        self.var_multiclass_ = None

        self.plot_diagonal = 'topo'
        self.plot_outside_topo = False
        self.plot_f_range = [0, fs/2]

        if self.backend_ is None:
            self.backend_ = config.backend

        try:
            self.var_ = self.backend_['var'](**var)
        except TypeError:
            self.var_ = var


    def __str__(self):
        if self.data_ is not None:
            datastr = '%d samples, %d channels, %d trials' % self.data_.shape
        else:
            datastr = 'None'

        if self.cl_ is not None:
            clstr = str(np.unique(self.cl_))
        else:
            clstr = 'None'

        if self.unmixing_ is not None:
            sourcestr = str(self.unmixing_.shape[1])
        else:
            sourcestr = 'None'

        if self.var_ is None:
            varstr = 'None'
        else:
            varstr = str(self.var_)

        s = 'Workspace:\n'
        s += '  Data      : ' + datastr + '\n'
        s += '  Classes   : ' + clstr + '\n'
        s += '  Sources   : ' + sourcestr + '\n'
        s += '  VAR models: ' + varstr + '\n'

        return s

    def set_data(self, data, cl=None, time_offset=0):
        """ Assign data to the workspace.

        This function assigns a new data set to the workspace. Doing so invalidates currently fitted VAR models,
        connectivity estimates, and activations.

        Parameters
        ----------
        data : array-like, shape = [n_samples, n_channels, n_trials] or [n_samples, n_channels]
            EEG data set
        cl : list of valid dict keys
            Class labels associated with each trial.
        time_offset : float, optional
            Trial starting time; used for labelling the x-axis of time/frequency plots.
        """
        self.data_ = np.atleast_3d(data)
        self.cl_ = np.asarray(cl if cl is not None else [None]*self.data_.shape[2])
        self.time_offset_ = time_offset
        self.var_model_ = None
        self.var_cov_ = None
        self.connectivity_ = None

        self.trial_mask_ = np.ones(self.cl_.size, dtype=bool)

        if self.unmixing_ != None:
            self.activations_ = dot_special(self.data_, self.unmixing_)

    def set_used_labels(self, labels):
        """ Specify which trials to use in subsequent analysis steps.

        This function masks trials based on their class labels.

        Parameters
        ----------
        labels : list of class labels
            Marks all trials that have a label that is in the `labels` list for further processing.
        """
        mask = np.zeros((self.cl_.size), dtype=bool)
        for l in labels:
            mask = np.logical_or(mask, self.cl_ == l)
        self.trial_mask_ = mask

    def do_mvarica(self, varfit='ensemble'):
        """ Perform MVARICA

        Perform MVARICA source decomposition and VAR model fitting.

        Parameters
        ----------
        varfit : string
            Determines how to calculate the residuals for source decomposition.
            'ensemble' (default) fits one model to the whole data set,
            'class' fits a different model for each class, and
            'trial' fits a different model for each individual trial.

        Returns
        -------
        result : class
            see :func:`mvarica` for a description of the return value.

        Raises
        ------
        RuntimeError
            If the :class:`Workspace` instance does not contain data.
            
        See Also
        --------
        :func:`mvarica` : MVARICA implementation
        """
        if self.data_ is None:
            raise RuntimeError("MVARICA requires data to be set")
        result = mvarica(x=self.data_[:, :, self.trial_mask_], cl=self.cl_[self.trial_mask_], var=self.var_, reducedim=self.reducedim_, backend=self.backend_, varfit=varfit)
        self.mixing_ = result.mixing
        self.unmixing_ = result.unmixing
        self.var_ = result.b
        self.connectivity_ = Connectivity(result.b.coef, result.b.rescov, self.nfft_)
        self.activations_ = dot_special(self.data_, self.unmixing_)
        self.mixmaps_ = []
        self.unmixmaps_ = []
        return result
    
    def do_cspvarica(self):
        """
        Workspace.doCSPVARICA()
        
        Perform CSPVARICA source decomposition and VAR model fitting.
        
        Requires: data set, class labels

        Provides: decomposition, activations, var model
        
        Behaviour of this function is modified by the following attributes:
            var_order_
            var_delta_
            reducedim_
            backend_        
        """
        if self.data_ == None:
            raise RuntimeError("CSPVARICA requires data to be set")
        if self.cl_ is None:
            raise RuntimeError("CSPVARICA requires class labels")
        result = cspvarica(x=self.data_, cl=self.cl_, var=self.var_, reducedim=self.reducedim_, backend=self.backend_)
        self.mixing_ = result.mixing
        self.unmixing_ = result.unmixing
        self.var_ = result.b
        self.connectivity_ = Connectivity(self.var_.coef, self.var_.rescov, self.nfft_)
        self.activations_ = dot_special(self.data_, self.unmixing_)
        self.mixmaps_ = []
        self.unmixmaps_ = []
        return result

    def do_ica(self):
        """ Perform ICA

        Perform plain ICA source decomposition.

        Returns
        -------
        result : class
            see :func:`plainica` for a description of the return value.

        Raises
        ------
        RuntimeError
            If the :class:`Workspace` instance does not contain data.
        """
        if self.data_ is None:
            raise RuntimeError("ICA requires data to be set")
        result = plainica(x=self.data_[:,:,self.trial_mask_], reducedim=self.reducedim_, backend=self.backend_)
        self.mixing_ = result.mixing
        self.unmixing_ = result.unmixing
        self.activations_ = dot_special(self.data_, self.unmixing_)
        self.var_model_ = None
        self.var_cov_ = None
        self.connectivity_ = None
        self.var_delta_ = None
        self.mixmaps_ = []
        self.unmixmaps_ = []
        return result

    def remove_sources(self, sources):
        """ Remove sources from the decomposition.

        This function removes sources from the decomposition. Doing so invalidates currently fitted VAR models and
        connectivity estimates.

        Parameters
        ----------
        sources : {slice, int, array of ints}
            Indices of components to remove.

        Raises
        ------
        RuntimeError
            If the :class:`Workspace` instance does not contain a source decomposition.
        """
        if self.unmixing_ is None or self.mixing_ is None:
            raise RuntimeError("No sources available (run do_mvarica first)")
        self.mixing_ = np.delete(self.mixing_, sources, 0)
        self.unmixing_ = np.delete(self.unmixing_, sources, 1)
        if self.activations_ != None:
            self.activations_ = np.delete(self.activations_, sources, 1)
        self.var_model_ = None
        self.var_cov_ = None
        self.connectivity_ = None

    def fit_var(self):
        """ Fit a var model to the source activations.

        Raises
        ------
        RuntimeError
            If the :class:`Workspace` instance does not contain source activations.
        """
        if self.activations_ is None:
            raise RuntimeError("VAR fitting requires source activations (run do_mvarica first)")
<<<<<<< HEAD

        if self.cl_ is None:
            self.var_.fit(data=self.activations_)
            self.connectivity_ = Connectivity(self.var_.coef, self.var_.rescov, self.nfft_)
        else:
            self.connectivity_ = {}
            self.var_multiclass_ = {}
            for c in np.unique(self.cl_):
                tmp = self.var_.copy()
                self.var_multiclass_[c] = tmp
                tmp.fit(data=self.activations_[:, :, c==self.cl_])
                self.connectivity_[c] = Connectivity(tmp.coef, tmp.rescov, self.nfft_)
=======
        self.var_.fit(data=self.activations_[:, :, self.trial_mask_])
        self.connectivity_ = Connectivity(self.var_.coef, self.var_.rescov, self.nfft_)
>>>>>>> 94d41b1c

    def optimize_var(self):
        """ Optimize the var model's hyperparameters (such as regularization).

        Raises
        ------
        RuntimeError
            If the :class:`Workspace` instance does not contain source activations.
        """
        if self.activations_ is None:
            raise RuntimeError("VAR fitting requires source activations (run do_mvarica first)")

        self.var_.optimize(self.activations_[:, :, self.trial_mask_])

    def get_connectivity(self, measure_name, plot=False):
        """ Calculate spectral connectivity measure.

        Parameters
        ----------
        measure_name : str
            Name of the connectivity measure to calculate. See :class:`Connectivity` for supported measures.
        plot : {False, None, Figure object}, optional
            Whether and where to plot the connectivity. If set to **False**, nothing is plotted. Otherwise set to the
            Figure object. If set to **None**, a new figure is created.

        Returns
        -------
        measure : array, shape = [n_channels, n_channels, nfft]
            Values of the connectivity measure.
        fig : Figure object
            Instance of the figure in which was plotted. This is only returned if `plot` is not **False**.

        Raises
        ------
        RuntimeError
            If the :class:`Workspace` instance does not contain a fitted VAR model.
        """
        if self.connectivity_ is None:
            raise RuntimeError("Connectivity requires a VAR model (run do_mvarica or fit_var first)")

        cm = getattr(self.connectivity_, measure_name)()

        if plot is None or plot:
            fig = plot
            if self.plot_diagonal == 'fill':
                diagonal = 0
            elif self.plot_diagonal == 'S':
                diagonal = -1
                sm = np.abs(self.connectivity_.S())
                fig = plotting.plot_connectivity_spectrum(sm, fs=self.fs_, freq_range=self.plot_f_range,
                                                          diagonal=1, border=self.plot_outside_topo, fig=fig)
            else:
                diagonal = -1

            fig = plotting.plot_connectivity_spectrum(cm, fs=self.fs_, freq_range=self.plot_f_range,
                                                      diagonal=diagonal, border=self.plot_outside_topo, fig=fig)

            return cm, fig

        return cm

    def get_surrogate_connectivity(self, measure_name, repeats=100):
        """ Calculate spectral connectivity measure under the assumption of no actual connectivity.

        Repeatedly samples connectivity from phase-randomized data. This provides estimates of the connectivity
        distribution if there was no causal structure in the data.

        Parameters
        ----------
        measure_name : str
            Name of the connectivity measure to calculate. See :class:`Connectivity` for supported measures.
        repeats : int, optional
            How many surrogate samples to take.

        Returns
        -------
        measure : array, shape = [`repeats`, n_channels, n_channels, nfft]
            Values of the connectivity measure for each surrogate.

        Raises
        ------
        RuntimeError
            If the :class:`Workspace` instance does not contain a fitted VAR model.

        See Also
        --------
        :func:`scot.connectivity_statistics.surrogate_connectivity` : Calculates surrogate connectivity
        """
        return surrogate_connectivity(measure_name, self.activations_[:, :, self.trial_mask_],
                                      self.var_, self.nfft_, repeats)

    def get_bootstrap_connectivity(self, measure_names, repeats=100, num_samples=None, plot=False):
        """ Calculate bootstrap estimates of spectral connectivity measures.

        Bootstrapping is performed on trial level.

        Parameters
        ----------
        measure_names : {str, list of str}
            Name(s) of the connectivity measure(s) to calculate. See :class:`Connectivity` for supported measures.
        repeats : int, optional
            How many bootstrap estimates to take.
        num_samples : int, optional
            How many samples to take for each bootstrap estimates. Defaults to the same number of trials as present in
            the data.

        Returns
        -------
        measure : array, shape = [`repeats`, n_channels, n_channels, nfft]
            Values of the connectivity measure for each bootstrap estimate. If `measure_names` is a list of strings a
            dictionary is returned, where each key is the name of the measure, and the corresponding values are
            ndarrays of shape [`repeats`, n_channels, n_channels, nfft].

        See Also
        --------
        :func:`scot.connectivity_statistics.bootstrap_connectivity` : Calculates bootstrap connectivity
        """
        if num_samples is None:
            num_samples = np.sum(self.trial_mask_)

        cb = bootstrap_connectivity(measure_names, self.activations_[:, :, self.trial_mask_],
                                    self.var_, self.nfft_, repeats, num_samples)

        if plot is None or plot:
            fig = plot
            if self.plot_diagonal == 'fill':
                diagonal = 0
            elif self.plot_diagonal == 'S':
                diagonal = -1
                sb = self.get_bootstrap_connectivity('absS', repeats, num_samples)
                sm = np.median(sb, axis=0)
                sl = np.percentile(sb, 2.5, axis=0)
                su = np.percentile(sb, 97.5, axis=0)
                fig = plotting.plot_connectivity_spectrum([sm, sl, su], fs=self.fs_, freq_range=self.plot_f_range,
                                                          diagonal=1, border=self.plot_outside_topo, fig=fig)
            else:
                diagonal = -1
            cm = np.median(cb, axis=0)
            cl = np.percentile(cb, 2.5, axis=0)
            cu = np.percentile(cb, 97.5, axis=0)
            fig = plotting.plot_connectivity_spectrum([cm, cl, cu], fs=self.fs_, freq_range=self.plot_f_range,
                                                      diagonal=diagonal, border=self.plot_outside_topo, fig=fig)
            return cb, fig

        return cb

    def get_tf_connectivity(self, measure_name, winlen, winstep, plot=False):
        """ Calculate estimate of time-varying connectivity.

        Connectivity is estimated in a sliding window approach on the current data set. The window is stepped
        `n_steps` = (`n_samples` - `winlen`) // `winstep` times.

        Parameters
        ----------
        measure_name : str
            Name of the connectivity measure to calculate. See :class:`Connectivity` for supported measures.
        winlen : int
            Length of the sliding window (in samples).
        winstep : int
            Step size for sliding window (in samples).
        plot : {False, None, Figure object}, optional
            Whether and where to plot the connectivity. If set to **False**, nothing is plotted. Otherwise set to the
            Figure object. If set to **None**, a new figure is created.

        Returns
        -------
        result : array, shape = [n_channels, n_channels, nfft, n_steps]
            Values of the connectivity measure.
        fig : Figure object, optional
            Instance of the figure in which was plotted. This is only returned if `plot` is not **False**.

        Raises
        ------
        RuntimeError
            If the :class:`Workspace` instance does not contain a fitted VAR model.
        """
        if self.activations_ is None:
            raise RuntimeError("Time/Frequency Connectivity requires activations (call set_data after do_mvarica)")
        [n, m, _] = self.activations_.shape

        nstep = (n - winlen) // winstep

        result = np.zeros((m, m, self.nfft_, nstep), np.complex64)
        i = 0
        for j in range(0, n - winlen, winstep):
            win = np.arange(winlen) + j
            data = self.activations_[win, :, :]
            data = data[:, :, self.trial_mask_]
            self.var_.fit(data)
            con = Connectivity(self.var_.coef, self.var_.rescov, self.nfft_)
            result[:, :, :, i] = getattr(con, measure_name)()
            i += 1

        if plot is None or plot:
            fig = plot
            t0 = 0.5 * winlen / self.fs_ + self.time_offset_
            t1 = self.data_.shape[0] / self.fs_ - 0.5 * winlen / self.fs_ + self.time_offset_
            if self.plot_diagonal == 'fill':
                diagonal = 0
            elif self.plot_diagonal == 'S':
                diagonal = -1
                s = np.abs(self.get_tf_connectivity('S', winlen, winstep))
                fig = plotting.plot_connectivity_timespectrum(s, fs=self.fs_, crange=[np.min(s), np.max(s)],
                                                          freq_range=self.plot_f_range, time_range=[t0, t1],
                                                          diagonal=1, border=self.plot_outside_topo, fig=fig)
            else:
                diagonal = -1

            tfc = self._clean_measure(measure_name, result)
            if diagonal == -1:
                for m in range(tfc.shape[0]):
                    tfc[m, m, :, :] = 0
            fig = plotting.plot_connectivity_timespectrum(tfc, fs=self.fs_, crange=[np.min(tfc), np.max(tfc)],
                                                          freq_range=self.plot_f_range, time_range=[t0, t1],
                                                          diagonal=diagonal, border=self.plot_outside_topo, fig=fig)

            return result, fig

        return result

    def compare_conditions(self, labels1, labels2, measure_name, alpha=0.01, repeats=100, num_samples=None, plot=False):
        """ Test for significant difference in connectivity of two sets of class labels.

        Connectivity estimates are obtained by bootstrapping. Correction for multiple testing is performed by
        controlling the false discovery rate (FDR).

        Parameters
        ----------
        labels1, labels2 : list of class labels
            The two sets of class labels to compare. Each set may contain more than one label.
        measure_name : str
            Name of the connectivity measure to calculate. See :class:`Connectivity` for supported measures.
        alpha : float, optional
            Maximum allowed FDR. The ratio of falsely detected significant differences is guaranteed to be less than
            `alpha`.
        repeats : int, optional
            How many bootstrap estimates to take.
        num_samples : int, optional
            How many samples to take for each bootstrap estimates. Defaults to the same number of trials as present in
            the data.
        plot : {False, None, Figure object}, optional
            Whether and where to plot the connectivity. If set to **False**, nothing is plotted. Otherwise set to the
            Figure object. If set to **None**, a new figure is created.

        Returns
        -------
        p : array, shape = [n_channels, n_channels, nfft]
            Uncorrected p-values.
        s : array, dtype=bool, shape = [n_channels, n_channels, nfft]
            FDR corrected significance. True means the difference is significant in this location.
        fig : Figure object, optional
            Instance of the figure in which was plotted. This is only returned if `plot` is not **False**.
        """
        self.set_used_labels(labels1)
        ca = self.get_bootstrap_connectivity(measure_name, repeats, num_samples)
        self.set_used_labels(labels2)
        cb = self.get_bootstrap_connectivity(measure_name, repeats, num_samples)

        p = test_bootstrap_difference(ca, cb)
        s = significance_fdr(p, alpha)

        if plot is None or plot:
            fig = plot
            if self.plot_diagonal == 'topo':
                diagonal = -1
            elif self.plot_diagonal == 'fill':
                diagonal = 0
            elif self.plot_diagonal is 'S':
                diagonal = -1
                self.set_used_labels(labels1)
                sa = self.get_bootstrap_connectivity('absS', repeats, num_samples)
                sm = np.median(sa, axis=0)
                sl = np.percentile(sa, 2.5, axis=0)
                su = np.percentile(sa, 97.5, axis=0)
                fig = plotting.plot_connectivity_spectrum([sm, sl, su], fs=self.fs_, freq_range=self.plot_f_range,
                                                          diagonal=1, border=self.plot_outside_topo, fig=fig)

                self.set_used_labels(labels2)
                sb = self.get_bootstrap_connectivity('absS', repeats, num_samples)
                sm = np.median(sb, axis=0)
                sl = np.percentile(sb, 2.5, axis=0)
                su = np.percentile(sb, 97.5, axis=0)
                fig = plotting.plot_connectivity_spectrum([sm, sl, su], fs=self.fs_, freq_range=self.plot_f_range,
                                                          diagonal=1, border=self.plot_outside_topo, fig=fig)

                p_s = test_bootstrap_difference(ca, cb)
                s_s = significance_fdr(p_s, alpha)

                plotting.plot_connectivity_significance(s_s, fs=self.fs_, freq_range=self.plot_f_range,
                                                        diagonal=1, border=self.plot_outside_topo, fig=fig)
            else:
                diagonal = -1

            cm = np.median(ca, axis=0)
            cl = np.percentile(ca, 2.5, axis=0)
            cu = np.percentile(ca, 97.5, axis=0)

            fig = plotting.plot_connectivity_spectrum([cm, cl, cu], fs=self.fs_, freq_range=self.plot_f_range,
                                                      diagonal=diagonal, border=self.plot_outside_topo, fig=fig)

            cm = np.median(cb, axis=0)
            cl = np.percentile(cb, 2.5, axis=0)
            cu = np.percentile(cb, 97.5, axis=0)

            fig = plotting.plot_connectivity_spectrum([cm, cl, cu], fs=self.fs_, freq_range=self.plot_f_range,
                                                      diagonal=diagonal, border=self.plot_outside_topo, fig=fig)

            plotting.plot_connectivity_significance(s, fs=self.fs_, freq_range=self.plot_f_range,
                                                    diagonal=diagonal, border=self.plot_outside_topo, fig=fig)

            return p, s, fig

        return p, s

    @staticmethod
    def show_plots():
        """Show current plots.

        This is only a convenience wrapper around :func:`matplotlib.pyplot.show_plots`.

        """
        plotting.show_plots()

    def plot_source_topos(self, common_scale=None):
        """ Plot topography of the Source decomposition.

        Parameters
        ----------
        common_scale : float, optional
            If set to None, each topoplot's color axis is scaled individually. Otherwise specifies the percentile
            (1-99) of values in all plot. This value is taken as the maximum color scale.
        """
        if self.unmixing_ is None and self.mixing_ is None:
            raise RuntimeError("No sources available (run do_mvarica first)")

        self._prepare_plots(True, True)

        plotting.plot_sources(self.topo_, self.mixmaps_, self.unmixmaps_, common_scale)

    def plot_connectivity_topos(self, fig=None):
        """ Plot scalp projections of the sources.

        This function only plots the topos. Use in combination with connectivity plotting.

        Parameters
        ----------
        fig : {None, Figure object}, optional
            Where to plot the topos. f set to **None**, a new figure is created. Otherwise plot into the provided
            figure object.

        Returns
        -------
        fig : Figure object
            Instance of the figure in which was plotted.
        """
        self._prepare_plots(True, False)
        if self.plot_outside_topo:
            fig = plotting.plot_connectivity_topos('outside', self.topo_, self.mixmaps_, fig)
        elif self.plot_diagonal == 'topo':
            fig = plotting.plot_connectivity_topos('diagonal', self.topo_, self.mixmaps_, fig)
        return fig

    def plot_connectivity_surrogate(self, measure_name, repeats=100, fig=None):
        """ Plot spectral connectivity measure under the assumption of no actual connectivity.

        Repeatedly samples connectivity from phase-randomized data. This provides estimates of the connectivity
        distribution if there was no causal structure in the data.

        Parameters
        ----------
        measure_name : str
            Name of the connectivity measure to calculate. See :class:`Connectivity` for supported measures.
        repeats : int, optional
            How many surrogate samples to take.
        fig : {None, Figure object}, optional
            Where to plot the topos. f set to **None**, a new figure is created. Otherwise plot into the provided
            figure object.

        Returns
        -------
        fig : Figure object
            Instance of the figure in which was plotted.
        """
        cb = self.get_surrogate_connectivity(measure_name, repeats)

        self._prepare_plots(True, False)

        cu = np.percentile(cb, 95, axis=0)

        fig = plotting.plot_connectivity_spectrum([cu], self.fs_, freq_range=self.plot_f_range, fig=fig)

        return fig

    # def plot_tf_connectivity(self, measure, winlen, winstep, freq_range=(-np.inf, np.inf), crange=None, ignore_diagonal=True):
    #     """
    #     Workspace.plot_tf_connectivity(measure, winlen, winstep, freq_range)
    #
    #     Calculate and plot time-varying spectral connectivity measure.
    #
    #     Connectivity is estimated in a sliding window approach on the current
    #     data set.
    #
    #     Parameters     Default  Shape   Description
    #     --------------------------------------------------------------------------
    #     measure        :      : str   : Refer to scot.Connectivity for supported
    #                                     measures.
    #     winlen         :      :       : Length of the sliding window (in samples).
    #     winstep        :      :       : Step size for sliding window (in sapmles).
    #     freq_range     :      : 2     : Restrict plotted frequency range.
    #
    #     Requires: var model
    #     """
    #     t0 = 0.5 * winlen / self.fs_ + self.time_offset_
    #     t1 = self.data_.shape[0] / self.fs_ - 0.5 * winlen / self.fs_ + self.time_offset_
    #
    #     self._prepare_plots(True, False)
    #     tfc = self.get_tf_connectivity(measure, winlen, winstep)
    #
    #     if isinstance(tfc, dict):
    #         ncl = np.unique(self.cl_)
    #         lowest, highest = np.inf, -np.inf
    #         for c in ncl:
    #             tfc[c] = self._clean_measure(measure, tfc[c])
    #             if ignore_diagonal:
    #                 for m in range(tfc[c].shape[0]):
    #                     tfc[c][m, m, :, :] = 0
    #             highest = max(highest, np.max(tfc[c]))
    #             lowest = min(lowest, np.min(tfc[c]))
    #
    #         if crange is None:
    #             crange = [lowest, highest]
    #
    #         fig = {}
    #         for c in ncl:
    #             fig[c] = plotting.plot_connectivity_timespectrum(tfc[c], fs=self.fs_, crange=crange,
    #                                                              freq_range=freq_range, time_range=[t0, t1],
    #                                                              topo=self.topo_, topomaps=self.mixmaps_)
    #             fig[c].suptitle(str(c))
    #
    #     else:
    #         tfc = self._clean_measure(measure, tfc)
    #         if ignore_diagonal:
    #             for m in range(tfc.shape[0]):
    #                 tfc[m, m, :, :] = 0
    #         fig = plotting.plot_connectivity_timespectrum(tfc, fs=self.fs_, crange=[np.min(tfc), np.max(tfc)],
    #                                                       freq_range=freq_range, time_range=[t0, t1], topo=self.topo_,
    #                                                       topomaps=self.mixmaps_)
    #     return fig

    def _prepare_plots(self, mixing=False, unmixing=False):
        if self.locations_ is None:
            raise RuntimeError("Need sensor locations for plotting")

        if self.topo_ is None:
            self.topo_ = Topoplot()
            self.topo_.set_locations(self.locations_)

        if mixing and not self.mixmaps_:
            self.mixmaps_ = plotting.prepare_topoplots(self.topo_, self.mixing_)

        if unmixing and not self.unmixmaps_:
            self.unmixmaps_ = plotting.prepare_topoplots(self.topo_, self.unmixing_.transpose())

    @staticmethod
    def _clean_measure(measure, a):
        if measure in ['a', 'H', 'COH', 'pCOH']:
            return np.abs(a)
        elif measure in ['S', 'g']:
            return np.log(np.abs(a))
        else:
            return np.real(a)<|MERGE_RESOLUTION|>--- conflicted
+++ resolved
@@ -304,23 +304,8 @@
         """
         if self.activations_ is None:
             raise RuntimeError("VAR fitting requires source activations (run do_mvarica first)")
-<<<<<<< HEAD
-
-        if self.cl_ is None:
-            self.var_.fit(data=self.activations_)
-            self.connectivity_ = Connectivity(self.var_.coef, self.var_.rescov, self.nfft_)
-        else:
-            self.connectivity_ = {}
-            self.var_multiclass_ = {}
-            for c in np.unique(self.cl_):
-                tmp = self.var_.copy()
-                self.var_multiclass_[c] = tmp
-                tmp.fit(data=self.activations_[:, :, c==self.cl_])
-                self.connectivity_[c] = Connectivity(tmp.coef, tmp.rescov, self.nfft_)
-=======
         self.var_.fit(data=self.activations_[:, :, self.trial_mask_])
         self.connectivity_ = Connectivity(self.var_.coef, self.var_.rescov, self.nfft_)
->>>>>>> 94d41b1c
 
     def optimize_var(self):
         """ Optimize the var model's hyperparameters (such as regularization).
