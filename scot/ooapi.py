--- conflicted
+++ resolved
@@ -135,20 +135,6 @@
         if self.unmixing_ != None:
             self.activations_ = dot_special(self.data_, self.unmixing_)
     
-    def doICA(self):
-        if self.data_ == None:
-            raise RuntimeError("ICA requires data to be set")
-        result = plainica(X=self.data_, reducedim=self.reducedim_, backend=self.backend_)
-        self.mixing_ = result.mixing
-        self.unmixing_ = result.unmixing
-        self.activations_ = dot_special(self.data_, self.unmixing_)
-        self.var_model_ = None
-        self.var_cov_ = None
-        self.connectivity_ = None
-        self.var_delta_ = None
-        self.mixmaps_ = []
-        self.unmixmaps_ = []
-    
     def doMVARICA(self):
         '''
         Workspace.doMVARICA()
@@ -179,27 +165,23 @@
         self.mixmaps_ = []
         self.unmixmaps_ = []
     
-<<<<<<< HEAD
     def doCSPVARICA(self):
-=======
-    def doICA(self):
-        '''
-        Workspace.doICA()
-        
-        Perform plain ICA source decomposition.
-        
-        Requires: data set
-
-        Provides: decomposition, activations
-        
-        Invalidates: var model
-        
-        Behaviour of this function is modified by the following attributes:
+        '''
+        Workspace.doCSPVARICA()
+        
+        Perform CSPVARICA source decomposition and VAR model fitting.
+        
+        Requires: data set, class labels
+
+        Provides: decomposition, activations, var model
+        
+        Behaviour of this function is modified by the following attributes:
+            var_order_
+            var_delta_
             reducedim_
             backend_
         
         '''
->>>>>>> 0330b484
         if self.data_ == None:
             raise RuntimeError("CSPVARICA requires data to be set")
         if self.cl_ is None:
@@ -212,12 +194,35 @@
         self.var_delta_ = result.delta
         self.connectivity_ = Connectivity(self.var_model_, self.var_cov_, self.nfft_)
         self.activations_ = dot_special(self.data_, self.unmixing_)
-<<<<<<< HEAD
-=======
+        self.mixmaps_ = []
+        self.unmixmaps_ = []
+    
+    def doICA(self):
+        '''
+        Workspace.doICA()
+        
+        Perform plain ICA source decomposition.
+        
+        Requires: data set
+
+        Provides: decomposition, activations
+        
+        Invalidates: var model
+        
+        Behaviour of this function is modified by the following attributes:
+            reducedim_
+            backend_        
+        '''
+        if self.data_ == None:
+            raise RuntimeError("ICA requires data to be set")
+        result = plainica(X=self.data_, reducedim=self.reducedim_, backend=self.backend_)
+        self.mixing_ = result.mixing
+        self.unmixing_ = result.unmixing
+        self.activations_ = dot_special(self.data_, self.unmixing_)
         self.var_model_ = None
         self.var_cov_ = None
         self.connectivity_ = None
->>>>>>> 0330b484
+        self.var_delta_ = None
         self.mixmaps_ = []
         self.unmixmaps_ = []
         
