--- conflicted
+++ resolved
@@ -5,12 +5,8 @@
 """ Object oriented API to SCoT """
 
 import numpy as np
-<<<<<<< HEAD
+from . import config
 from .varica import mvarica, cspvarica
-=======
-from . import config
-from .varica import mvarica
->>>>>>> 1d0fb809
 from .plainica import plainica
 from .datatools import dot_special
 from .connectivity import Connectivity
