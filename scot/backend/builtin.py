# Released under The MIT License (MIT)
# http://opensource.org/licenses/MIT
# Copyright (c) 2013 SCoT Development Team

import numpy as np

from .. import config

from .. import datatools

from ..builtin import binica, pca, csp


def wrapper_binica(data):
    w, s = binica.binica(datatools.cat_trials(data))
    u = s.dot(w)
    m = np.linalg.inv(u)
    return m, u


def wrapper_pca(x, reducedim):
    c, d = pca.pca(datatools.cat_trials(x), subtract_mean=False, reducedim=reducedim)
    y = datatools.dot_special(x, c)
    return c, d, y
<<<<<<< HEAD
    
def wrapper_csp(X, cl, reducedim):
    C, D = csp.csp( X, cl, numcomp=reducedim )
    Y = datatools.dot_special(X,C)
    return C, D, Y

    
backend = {
    'ica': wrapper_binica,
    'pca': wrapper_pca,
    'csp': wrapper_csp
    }
    
def activate( ):
=======


backend = {
    'ica': wrapper_binica,
    'pca': wrapper_pca
}


def activate():
>>>>>>> 192612fb
    config.backend = backend


activate()<|MERGE_RESOLUTION|>--- conflicted
+++ resolved
@@ -17,37 +17,25 @@
     m = np.linalg.inv(u)
     return m, u
 
-
 def wrapper_pca(x, reducedim):
     c, d = pca.pca(datatools.cat_trials(x), subtract_mean=False, reducedim=reducedim)
     y = datatools.dot_special(x, c)
     return c, d, y
-<<<<<<< HEAD
     
-def wrapper_csp(X, cl, reducedim):
-    C, D = csp.csp( X, cl, numcomp=reducedim )
-    Y = datatools.dot_special(X,C)
-    return C, D, Y
+def wrapper_csp(x, cl, reducedim):
+    c, d = csp.csp(x, cl, numcomp=reducedim)
+    y = datatools.dot_special(x,c)
+    return c, d, y
 
-    
+
 backend = {
     'ica': wrapper_binica,
     'pca': wrapper_pca,
     'csp': wrapper_csp
-    }
-    
-def activate( ):
-=======
-
-
-backend = {
-    'ica': wrapper_binica,
-    'pca': wrapper_pca
 }
 
 
 def activate():
->>>>>>> 192612fb
     config.backend = backend
 
 
