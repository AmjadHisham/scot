--- conflicted
+++ resolved
@@ -7,12 +7,8 @@
 from .. import config
 from .. import datatools
 
-<<<<<<< HEAD
 from ..builtin import binica, pca, csp
-=======
-from ..builtin import binica, pca
 from ..builtin.var import VAR
->>>>>>> 1d0fb809
 
 
 def wrapper_binica(data):
@@ -35,11 +31,8 @@
 backend = {
     'ica': wrapper_binica,
     'pca': wrapper_pca,
-<<<<<<< HEAD
-    'csp': wrapper_csp
-=======
+    'csp': wrapper_csp,
     'var': VAR
->>>>>>> 1d0fb809
 }
 
 
