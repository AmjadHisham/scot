# Released under The MIT License (MIT)
# http://opensource.org/licenses/MIT
# Copyright (c) 2013 SCoT Development Team

""" Use internally implemented functions as backend.
"""

import numpy as np

from .. import config
from .. import datatools

from ..builtin import binica, pca, csp
from ..builtin.var import VAR
from ..builtin import utils


def wrapper_binica(data):
    """ Call binica for ICA calculation.
    """
    w, s = binica.binica(datatools.cat_trials(data))
    u = s.dot(w)
    m = np.linalg.inv(u)
    return m, u

def wrapper_pca(x, reducedim):
    """ Call SCoT's PCA algorithm.
    """
    c, d = pca.pca(datatools.cat_trials(x), subtract_mean=False, reducedim=reducedim)
    y = datatools.dot_special(x, c)
    return c, d, y
    
def wrapper_csp(x, cl, reducedim):
    c, d = csp.csp(x, cl, numcomp=reducedim)
    y = datatools.dot_special(x,c)
    return c, d, y


backend = {
    'ica': wrapper_binica,
    'pca': wrapper_pca,
<<<<<<< HEAD
    'csp': wrapper_csp,
    'var': VAR
=======
    'var': VAR,
    'utils': utils
>>>>>>> 94d41b1c
}


def activate():
    config.backend = backend


activate()<|MERGE_RESOLUTION|>--- conflicted
+++ resolved
@@ -39,13 +39,9 @@
 backend = {
     'ica': wrapper_binica,
     'pca': wrapper_pca,
-<<<<<<< HEAD
     'csp': wrapper_csp,
-    'var': VAR
-=======
     'var': VAR,
     'utils': utils
->>>>>>> 94d41b1c
 }
 
 
