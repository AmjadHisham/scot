--- conflicted
+++ resolved
@@ -4,12 +4,9 @@
 
 from sklearn.decomposition import FastICA, PCA
 
-<<<<<<< HEAD
 from . import builtin
 
-=======
 from .. import config
->>>>>>> 192612fb
 from .. import datatools
 
 
