--- conflicted
+++ resolved
@@ -31,15 +31,6 @@
     y = datatools.dot_special(x,c)
     return c, d, y
 
-<<<<<<< HEAD
-    
-backend = builtin.backend.copy()    
-backend.update({
-    'ica': wrapper_fastica,
-    'pca': wrapper_pca
-    })
-    
-=======
 
 class VAR(VARBase):
     def __init__(self, model_order, fitobj=linear_model.LinearRegression()):
@@ -75,7 +66,6 @@
 })
 
 
->>>>>>> 1d0fb809
 def activate():
     config.backend = backend
 
