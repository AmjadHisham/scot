--- conflicted
+++ resolved
@@ -2,13 +2,9 @@
 # http://opensource.org/licenses/MIT
 # Copyright (c) 2013 SCoT Development Team
 
-<<<<<<< HEAD
 from __future__ import absolute_import
 
-from .. import config
-=======
 from sklearn.decomposition import FastICA, PCA
->>>>>>> 192612fb
 
 from .. import config
 from .. import datatools
