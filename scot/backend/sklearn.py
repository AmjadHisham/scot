--- conflicted
+++ resolved
@@ -21,12 +21,12 @@
 
 def wrapper_pca(x, reducedim):
     pca = PCA(n_components=reducedim)
-<<<<<<< HEAD
-    Y = pca.fit(datatools.cat_trials(X))
-    D = pca.components_
-    C = pca.components_.T
-    Y = datatools.dot_special(X,C)
-    return C, D, Y
+    pca.fit(datatools.cat_trials(x))
+    d = pca.components_
+    c = pca.components_.T
+    y = datatools.dot_special(x,c)
+    return c, d, y
+
     
 backend = builtin.backend.copy()    
 backend.update({
@@ -34,23 +34,7 @@
     'pca': wrapper_pca
     })
     
-def activate( ):
-=======
-    pca.fit(datatools.cat_trials(x))
-    d = pca.components_
-    c = pca.components_.T
-    y = datatools.dot_special(x, c)
-    return c, d, y
-
-
-backend = {
-    'ica': wrapper_fastica,
-    'pca': wrapper_pca
-}
-
-
 def activate():
->>>>>>> 5befb43d
     config.backend = backend
 
 
