# Released under The MIT License (MIT)
# http://opensource.org/licenses/MIT
# Copyright (c) 2013 SCoT Development Team

""" Connectivity Analysis """

import numpy as np
from .utils import memoize


def connectivity(measure_names, b, c=None, nfft=512):
    """ calculate connectivity measures.

    Parameters
    ----------
    measure_names : {str, list of str}
        Name(s) of the connectivity measure(s) to calculate. See :class:`Connectivity` for supported measures.
    b : ndarray, shape = [n_channels, n_channels*model_order]
        VAR model coefficients. See :ref:`var-model-coefficients` for details about the arrangement of coefficients.
    c : ndarray, shape = [n_channels, n_channels], optional
        Covariance matrix of the driving noise process. Identity matrix is used if set to None.
    nfft : int, optional
        Number of frequency bins to calculate. Note that these points cover the range between 0 and half the
        sampling rate.

    Returns
    -------
    result : ndarray, shape = [n_channels, n_channels, `nfft`]
        An ndarray of shape [m, m, nfft] is returned if measures is a string. If measures is a list of strings a
        dictionary is returned, where each key is the name of the measure, and the corresponding values are ndarrays
        of shape [m, m, nfft].

    Notes
    -----
    When using this function it is more efficient to get several measures at once than calling the function multiple times.

    Examples
    --------
    >>> c = connectivity(['DTF', 'PDC'], [[0.3, 0.6], [0.0, 0.9]])
    """
    con = Connectivity(b, c, nfft)
    try:
        return getattr(con, measure_names)()
    except TypeError:
        return {m: getattr(con, m)() for m in measure_names}


#noinspection PyPep8Naming
class Connectivity:
<<<<<<< HEAD
    #TODO: Big optimization potential
    """
    Class Connectivity
    
    Class for calculating various spectral connectivity measures from a
    vector autoregressive (VAR) model.
    
    Usage
        
    Connectivity(B0, C0, nfft)
        
        Cunstructs a new Connectivity Object        .
    
        Parameters     Default  Shape   Description
        --------------------------------------------------------------------------
        B0             :      : m,m*p : VAR model coefficients
        C0             : None : m,m   : Covariance matrix of the innovation (noise)
                                        process. Identity matrix is used if set to
                                        None.
        nfft           : 512  : 1     : Number of frequency bins to calculate. Note
                                        that these points cover the range between 0
                                        and the nyquist frequency.
    
    Connectivity measures are returned by member functions that take no arguments
    and return a matrix of shape [m,m,nfft]. The first dimension is the sink,
    the second dimension is the source, and the third dimension is the frequency.
    
    The following member functions return connectivity measures:

    a       Spectral representation of the VAR coefficients
    H       Transfer function that turns the innovation process into the VAR process
    S       Cross spectral density
    logS    Logarithm of the cross spectral density (S), for convenience.
    g       Inverse cross spectral density
    logG    Logarithm of the inverse cross spectral density
    PHI     Phase angle
    COH     Coherence
    pCOH    Partial coherence
    PDC     Partial directed coherence
    ffPDC   Full frequency partial directed coherence
    PDCF    PDC factor
    GPDC    Generalized partial directed coherence
    DTF     Directed transfer function
    ffDTF   Full frequency directed transfer function
    dDTF    Direct directed transfer function
    GDTF    Generalized directed transfer function

    a summary of these measures can be found in [1]
    
    [1] Billinger et al 2013,  "Single-trial connectivity estimation for
        classification of motor imagery data", J. Neural Eng. 10, 2013
=======
    """ Calculation of connectivity measures
>>>>>>> 1b82c3ff
    
    This class calculates various spectral connectivity measures from a vector autoregressive (VAR) model.

    Parameters
    ----------
    b : ndarray, shape = [n_channels, n_channels*model_order]
        VAR model coefficients. See :ref:`var-model-coefficients` for details about the arrangement of coefficients.
    c : ndarray, shape = [n_channels, n_channels], optional
        Covariance matrix of the driving noise process. Identity matrix is used if set to None.
    nfft : int, optional
        Number of frequency bins to calculate. Note that these points cover the range between 0 and half the
        sampling rate.

    Methods
    -------
    :func:`A`
       Spectral representation of the VAR coefficients
    :func:`H`
        Transfer function that turns the innovation process into the VAR process
    :func:`S`
        Cross spectral density
    :func:`logS`
        Logarithm of the cross spectral density (S), for convenience.
    :func:`G`
        Inverse cross spectral density
    :func:`logG`
        Logarithm of the inverse cross spectral density
    :func:`PHI`
        Phase angle
    :func:`COH`
        Coherence
    :func:`pCOH`
        Partial coherence
    :func:`PDC`
        Partial directed coherence
    :func:`ffPDC`
        Full frequency partial directed coherence
    :func:`PDCF`
        PDC factor
    :func:`GPDC`
        Generalized partial directed coherence
    :func:`DTF`
        Directed transfer function
    :func:`ffDTF`
        Full frequency directed transfer function
    :func:`dDTF`
        Direct directed transfer function
    :func:`GDTF`
        Generalized directed transfer function

    Notes
    -----
    Connectivity measures are returned by member functions that take no arguments and return a matrix of
    shape [m,m,nfft]. The first dimension is the sink, the second dimension is the source, and the third dimension is
    the frequency.

    A summary of most supported measures can be found in [1]_.

    References
    ----------
    .. [1] M. Billinger et al, “Single-trial connectivity estimation for classification of motor imagery data”,
           *J. Neural Eng.* 10, 2013.
    """

    def __init__(self, b, c=None, nfft=512):
        b = np.asarray(b)
        (m, mp) = b.shape
        p = mp // m
        if m * p != mp:
            raise AttributeError('Second dimension of b must be an integer multiple of the first dimension.')

        if c is None:
            self.c = None
        else:
            self.c = np.atleast_2d(c)

        self.b = np.reshape(b, (m, m, p), 'c')
        self.m = m
        self.p = p
        self.nfft = nfft

    @memoize
    def Cinv(self):
        """ Inverse of the noise covariance
        """
        try:
            return np.linalg.inv(self.c)
        except np.linalg.linalg.LinAlgError:
            print('Warning: non invertible noise covariance matrix c!')
            return np.eye(self.c.shape[0])

    @memoize
    def A(self):
        """ Spectral VAR coefficients

        .. math:: \mathbf{A}(f) = \mathbf{I} - \sum_{k=1}^{p} \mathbf{a}^{(k)} \mathrm{e}^{-2\pi f}
        """
        return np.fft.rfft(np.dstack([np.eye(self.m), -self.b]), self.nfft * 2 - 1)

    @memoize
    def H(self):
        """ VAR transfer function

        .. math:: \mathbf{H}(f) = \mathbf{A}(f)^{-1}
        """
        return _inv3(self.A())

    @memoize
    def S(self):
        """ Cross spectral density

        .. math:: \mathbf{S}(f) = \mathbf{H}(f) \mathbf{C} \mathbf{H}'(f)
        """
        if self.c is None:
            raise RuntimeError('Cross spectral density requires noise covariance matrix c.')
        H = self.H()
        #TODO can we do that more efficiently?
        S = np.einsum('ia..., ab..., jb... ->ij...', H, self.c, H.conj())
        return S

    @memoize
    def logS(self):
        """ Logarithmic cross spectral density

        .. math:: \mathrm{logS}(f) = \log | \mathbf{S}(f) |
        """
        return np.log10(np.abs(self.S()))

    @memoize
    def absS(self):
        """ Absolute cross spectral density

        .. math:: \mathrm{absS}(f) = | \mathbf{S}(f) |
        """
        return np.abs(self.S())

    @memoize
    def G(self):
        """ Inverse cross spectral density

        .. math:: \mathbf{G}(f) = \mathbf{A}(f) \mathbf{C}^{-1} \mathbf{A}'(f)
        """
        if self.c is None:
            raise RuntimeError('Inverse cross spectral density requires invertible noise covariance matrix c.')
        A = self.A()
        #TODO can we do that more efficiently?
        G = np.einsum('ji..., jk... ->ik...', A.conj(), self.Cinv())
        G = np.einsum('ij..., jk... ->ik...', G, A)
        return G

    @memoize
    def logG(self):
        """ Logarithmic inverse cross spectral density

        .. math:: \mathrm{logG}(f) = \log | \mathbf{G}(f) |
        """
        return np.log10(np.abs(self.G()))

    @memoize
    def COH(self):
        """ Coherence

        .. math:: \mathrm{COH}_{ij}(f) = \\frac{S_{ij}(f)}{\sqrt{S_{ii}(f) S_{jj}(f)}}
        """
        S = self.S()
        #TODO can we do that more efficiently?
        return S / np.sqrt(np.einsum('ii..., jj... ->ij...', S, S))

    @memoize
    def PHI(self):
        """ Phase angle

        Returns the phase angle of complex :func:`S`.
        """
        return np.angle(self.S())

    @memoize
    def pCOH(self):
        """ Partial coherence

        .. math:: \mathrm{pCOH}_{ij}(f) = \\frac{G_{ij}(f)}{\sqrt{G_{ii}(f) G_{jj}(f)}}
        """
        G = self.G()
        #TODO can we do that more efficiently?
        return G / np.sqrt(np.einsum('ii..., jj... ->ij...', G, G))

    @memoize
    def PDC(self):
        """ Partial directed coherence

        .. math:: \mathrm{PDC}_{ij}(f) = \\frac{A_{ij}(f)}{\sqrt{A_{:j}'(f) A_{:j}(f)}}
        """
        A = self.A()
        return np.abs(A / np.sqrt(np.sum(A.conj() * A, axis=0, keepdims=True)))

    @memoize
    def ffPDC(self):
        """ Full frequency partial directed coherence

        .. math:: \mathrm{ffPDC}_{ij}(f) = \\frac{A_{ij}(f)}{\sqrt{\sum_f A_{:j}'(f) A_{:j}(f)}}
        """
        A = self.A()
        return np.abs(A * self.nfft / np.sqrt(np.sum(A.conj() * A, axis=(0, 2), keepdims=True)))

    @memoize
    def PDCF(self):
        """ Partial directed coherence factor

        .. math:: \mathrm{PDCF}_{ij}(f) = \\frac{A_{ij}(f)}{\sqrt{A_{:j}'(f) \mathbf{C}^{-1} A_{:j}(f)}}
        """
        A = self.A()
        #TODO can we do that more efficiently?
        return np.abs(A / np.sqrt(np.einsum('aj..., ab..., bj... ->j...', A.conj(), self.Cinv(), A)))

    @memoize
    def GPDC(self):
        """ Generalized partial directed coherence

        .. math:: \mathrm{GPDC}_{ij}(f) = \\frac{|A_{ij}(f)|}
            {\sigma_i \sqrt{A_{:j}'(f) \mathrm{diag}(\mathbf{C})^{-1} A_{:j}(f)}}
        """
        A = self.A()
        return np.abs(A / np.sqrt(np.einsum('aj..., a..., aj..., ii... ->ij...', A.conj(), 1/np.diag(self.c), A, self.c)))

    @memoize
    def DTF(self):
        """ Directed transfer function

        .. math:: \mathrm{DTF}_{ij}(f) = \\frac{H_{ij}(f)}{\sqrt{H_{i:}(f) H_{i:}'(f)}}
        """
        H = self.H()
        return np.abs(H / np.sqrt(np.sum(H * H.conj(), axis=1, keepdims=True)))

    @memoize
    def ffDTF(self):
        """ Full frequency directed transfer function

        .. math:: \mathrm{ffDTF}_{ij}(f) = \\frac{H_{ij}(f)}{\sqrt{\sum_f H_{i:}(f) H_{i:}'(f)}}
        """
        H = self.H()
        return np.abs(H * self.nfft / np.sqrt(np.sum(H * H.conj(), axis=(1, 2), keepdims=True)))

    @memoize
    def dDTF(self):
        """" Direct" directed transfer function

        .. math:: \mathrm{dDTF}_{ij}(f) = |\mathrm{pCOH}_{ij}(f)| \mathrm{ffDTF}_{ij}(f)
        """
        return np.abs(self.pCOH()) * self.ffDTF()

    @memoize
    def GDTF(self):
        """ Generalized directed transfer function

        .. math:: \mathrm{GPDC}_{ij}(f) = \\frac{\sigma_j |H_{ij}(f)|}
            {\sqrt{H_{i:}(f) \mathrm{diag}(\mathbf{C}) H_{i:}'(f)}}
        """
        H = self.H()
        return np.abs(H / np.sqrt(np.einsum('ia..., aa..., ia..., j... ->ij...', H.conj(), self.c, H, 1/self.c.diagonal())))


def _inv3(x):
    identity = np.eye(x.shape[0])[np.newaxis, :, :]
    return np.linalg.solve(x.T, identity).T<|MERGE_RESOLUTION|>--- conflicted
+++ resolved
@@ -47,61 +47,7 @@
 
 #noinspection PyPep8Naming
 class Connectivity:
-<<<<<<< HEAD
-    #TODO: Big optimization potential
-    """
-    Class Connectivity
-    
-    Class for calculating various spectral connectivity measures from a
-    vector autoregressive (VAR) model.
-    
-    Usage
-        
-    Connectivity(B0, C0, nfft)
-        
-        Cunstructs a new Connectivity Object        .
-    
-        Parameters     Default  Shape   Description
-        --------------------------------------------------------------------------
-        B0             :      : m,m*p : VAR model coefficients
-        C0             : None : m,m   : Covariance matrix of the innovation (noise)
-                                        process. Identity matrix is used if set to
-                                        None.
-        nfft           : 512  : 1     : Number of frequency bins to calculate. Note
-                                        that these points cover the range between 0
-                                        and the nyquist frequency.
-    
-    Connectivity measures are returned by member functions that take no arguments
-    and return a matrix of shape [m,m,nfft]. The first dimension is the sink,
-    the second dimension is the source, and the third dimension is the frequency.
-    
-    The following member functions return connectivity measures:
-
-    a       Spectral representation of the VAR coefficients
-    H       Transfer function that turns the innovation process into the VAR process
-    S       Cross spectral density
-    logS    Logarithm of the cross spectral density (S), for convenience.
-    g       Inverse cross spectral density
-    logG    Logarithm of the inverse cross spectral density
-    PHI     Phase angle
-    COH     Coherence
-    pCOH    Partial coherence
-    PDC     Partial directed coherence
-    ffPDC   Full frequency partial directed coherence
-    PDCF    PDC factor
-    GPDC    Generalized partial directed coherence
-    DTF     Directed transfer function
-    ffDTF   Full frequency directed transfer function
-    dDTF    Direct directed transfer function
-    GDTF    Generalized directed transfer function
-
-    a summary of these measures can be found in [1]
-    
-    [1] Billinger et al 2013,  "Single-trial connectivity estimation for
-        classification of motor imagery data", J. Neural Eng. 10, 2013
-=======
     """ Calculation of connectivity measures
->>>>>>> 1b82c3ff
     
     This class calculates various spectral connectivity measures from a vector autoregressive (VAR) model.
 
