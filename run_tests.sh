#!/bin/bash
<<<<<<< HEAD
python2 -m unittest discover
=======
python3 -m unittest discover
>>>>>>> 0330b484
<|MERGE_RESOLUTION|>--- conflicted
+++ resolved
@@ -1,6 +1,3 @@
 #!/bin/bash
-<<<<<<< HEAD
+
 python2 -m unittest discover
-=======
-python3 -m unittest discover
->>>>>>> 0330b484
