# Released under The MIT License (MIT)
# http://opensource.org/licenses/MIT
# Copyright (c) 2013 SCoT Development Team

import unittest
from importlib import import_module
import numpy as np

import scot.backend
from scot import datatools
import scot

from scot.builtin.var import VAR


class TestMVARICA(unittest.TestCase):
    def setUp(self):
        pass

    def tearDown(self):
        pass

    def testExceptions(self):
        self.assertRaises(TypeError, scot.Workspace)
        api = scot.Workspace({'model_order':50})
        self.assertRaises(RuntimeError, api.do_mvarica)
        self.assertRaises(RuntimeError, api.do_cspvarica)
        self.assertRaises(RuntimeError, api.fit_var)
        self.assertRaises(TypeError, api.get_connectivity)
        self.assertRaises(RuntimeError, api.get_connectivity, 'S')
        self.assertRaises(RuntimeError, api.get_tf_connectivity, 'PDC', 10, 1)
        
    def testModelIdentification(self):
        """ generate VAR signals, mix them, and see if MVARICA can reconstruct the signals
            do this for every backend """

        # original model coefficients
        b0 = np.zeros((3, 6))
        b0[1:3, 2:6] = [[0.4, -0.2, 0.3, 0.0],
                        [-0.7, 0.0, 0.9, 0.0]]
        m0 = b0.shape[0]
        l, t = 1000, 100

        # generate VAR sources with non-gaussian innovation process, otherwise ICA won't work
        noisefunc = lambda: np.random.normal(size=(1, m0)) ** 3

        var = VAR(2)
        var.coef = b0
        sources = var.simulate([l, t], noisefunc)

        # simulate volume conduction... 3 sources measured with 7 channels
        mix = [[0.5, 1.0, 0.5, 0.2, 0.0, 0.0, 0.0],
               [0.0, 0.2, 0.5, 1.0, 0.5, 0.2, 0.0],
               [0.0, 0.0, 0.0, 0.2, 0.5, 1.0, 0.5]]
        data = datatools.dot_special(sources, mix)

        backend_modules = [import_module('scot.backend.' + b) for b in scot.backend.__all__]

        for bm in backend_modules:

            api = scot.Workspace({'model_order': 2}, backend=bm.backend)

            api.set_data(data)

            # apply MVARICA
            #  - default setting of 0.99 variance should reduce to 3 channels with this data
            #  - automatically determine delta (enough data, so it should most likely be 0)
            api.do_mvarica()
            #result = varica.mvarica(data, 2, delta='auto', backend=bm.backend)

            # ICA does not define the ordering and sign of components
            # so wee need to test all combinations to find if one of them fits the original coefficients
            permutations = np.array(
                [[0, 1, 2, 3, 4, 5], [0, 1, 4, 5, 2, 3], [2, 3, 4, 5, 0, 1], [2, 3, 0, 1, 4, 5], [4, 5, 0, 1, 2, 3],
                 [4, 5, 2, 3, 0, 1]])
            signperms = np.array(
                [[1, 1, 1, 1, 1, 1], [1, 1, 1, 1, -1, -1], [1, 1, -1, -1, 1, 1], [1, 1, -1, -1, -1, -1],
                 [-1, -1, 1, 1, 1, 1], [-1, -1, 1, 1, -1, -1], [-1, -1, -1, -1, 1, 1], [-1, -1, -1, -1, -1, -1]])

            best, d = np.inf, None

            for perm in permutations:
                b = api.var_.coef[perm[::2] // 2, :]
                b = b[:, perm]
                for sgn in signperms:
                    c = b * np.repeat([sgn], 3, 0) * np.repeat([sgn[::2]], 6, 0).T
                    err = np.sum((c - b0) ** 2)
                    if err < best:
                        best = err
                        d = c

            self.assertTrue(np.all(abs(d - b0) < 0.05))

    def testFunctionality(self):
        """ generate VAR signals, and apply the api to them
            do this for every backend """

        # original model coefficients
        b01 = np.zeros((3, 6))
        b02 = np.zeros((3, 6))
        b01[1:3, 2:6] = [[0.4, -0.2, 0.3, 0.0],
                        [-0.7, 0.0, 0.9, 0.0]]
        b02[0:3, 2:6] = [[0.4, 0.0, 0.0, 0.0],
                        [0.4, 0.0, 0.4, 0.0],
                        [0.0, 0.0, 0.4, 0.0]]
        m0 = b01.shape[0]
        cl = np.array([0, 1, 0, 1, 0, 0, 1, 1, 1, 0])
        l = 1000
        t = len(cl)

        # generate VAR sources with non-gaussian innovation process, otherwise ICA won't work
        noisefunc = lambda: np.random.normal(size=(1, m0)) ** 3

        var = VAR(2)
        var.coef = b01
        sources1 = var.simulate([l, sum(cl==0)], noisefunc)
        var.coef = b02
        sources2 = var.simulate([l, sum(cl==1)], noisefunc)

        var.fit(sources1)
        print(var.coef)
        var.fit(sources2)
        print(var.coef)

        sources = np.zeros((l,m0,t))

        sources[:,:,cl==0] = sources1
        sources[:,:,cl==1] = sources2

        # simulate volume conduction... 3 sources measured with 7 channels
        mix = [[0.5, 1.0, 0.5, 0.2, 0.0, 0.0, 0.0],
               [0.0, 0.2, 0.5, 1.0, 0.5, 0.2, 0.0],
               [0.0, 0.0, 0.0, 0.2, 0.5, 1.0, 0.5]]
        data = datatools.dot_special(sources, mix)

        backend_modules = [import_module('scot.backend.' + b) for b in scot.backend.__all__]

        for bm in backend_modules:

            api = scot.Workspace({'model_order': 2}, reducedim=3, backend=bm.backend)

            api.set_data(data)

            api.do_ica()

            self.assertEqual(api.mixing_.shape, (3, 7))
            self.assertEqual(api.unmixing_.shape, (7, 3))

            api.do_mvarica()

            self.assertEqual(api.get_connectivity('S').shape, (3, 3, 512))

            api.set_data(data)

            api.fit_var()

            self.assertEqual(api.get_connectivity('S').shape, (3, 3, 512))
            self.assertEqual(api.get_tf_connectivity('S', 100, 50).shape, (3, 3, 512, 18))

            api.set_data(data, cl)
<<<<<<< HEAD
            
            self.assertFalse(np.any(np.isnan(api.data_)))
            self.assertFalse(np.any(np.isinf(api.data_)))
            
            api.do_cspvarica()
            
            self.assertFalse(np.any(np.isnan(api.activations_)))
            self.assertFalse(np.any(np.isinf(api.activations_)))
            
            self.assertEqual(api.get_connectivity('S').shape, (3,3,512))

            self.assertFalse(np.any(np.isnan(api.activations_)))
            self.assertFalse(np.any(np.isinf(api.activations_)))
            
            api.fit_var()
            
            fc = api.get_connectivity('S')
            tfc = api.get_tf_connectivity('S', 100, 50)
            for c in tfc:
                self.assertEqual(fc[c].shape, (3, 3, 512))
                self.assertEqual(tfc[c].shape, (3, 3, 512, 18))
=======

            for c in np.unique(cl):
                api.set_used_labels([c])

                api.fit_var()
                fc = api.get_connectivity('S')
                self.assertEqual(fc.shape, (3, 3, 512))

                tfc = api.get_tf_connectivity('S', 100, 50)
                self.assertEqual(tfc.shape, (3, 3, 512, 18))
>>>>>>> 94d41b1c

            api.set_data(data)
            api.remove_sources([0, 2])
            api.fit_var()
            self.assertEqual(api.get_connectivity('S').shape, (1, 1, 512))
            self.assertEqual(api.get_tf_connectivity('S', 100, 50).shape, (1, 1, 512, 18))


def main():
    unittest.main()


if __name__ == '__main__':
    main()<|MERGE_RESOLUTION|>--- conflicted
+++ resolved
@@ -158,7 +158,6 @@
             self.assertEqual(api.get_tf_connectivity('S', 100, 50).shape, (3, 3, 512, 18))
 
             api.set_data(data, cl)
-<<<<<<< HEAD
             
             self.assertFalse(np.any(np.isnan(api.data_)))
             self.assertFalse(np.any(np.isinf(api.data_)))
@@ -173,15 +172,6 @@
             self.assertFalse(np.any(np.isnan(api.activations_)))
             self.assertFalse(np.any(np.isinf(api.activations_)))
             
-            api.fit_var()
-            
-            fc = api.get_connectivity('S')
-            tfc = api.get_tf_connectivity('S', 100, 50)
-            for c in tfc:
-                self.assertEqual(fc[c].shape, (3, 3, 512))
-                self.assertEqual(tfc[c].shape, (3, 3, 512, 18))
-=======
-
             for c in np.unique(cl):
                 api.set_used_labels([c])
 
@@ -191,7 +181,6 @@
 
                 tfc = api.get_tf_connectivity('S', 100, 50)
                 self.assertEqual(tfc.shape, (3, 3, 512, 18))
->>>>>>> 94d41b1c
 
             api.set_data(data)
             api.remove_sources([0, 2])
