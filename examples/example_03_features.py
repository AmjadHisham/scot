--- conflicted
+++ resolved
@@ -29,16 +29,10 @@
 locs = midata.locations
 
 
-<<<<<<< HEAD
-We simply choose a VAR model order of 30, and reduction to 4 components.
-Setting the regularization parameter to 0.2 gives good results in this example.
-"""
-ws = scot.Workspace(30, reducedim=4, fs=fs, var_delta=0.2)
-=======
 # Set up the analysis object
 # We simply choose a VAR model order of 30, and reduction to 4 components.
-ws = scot.Workspace(30, reducedim=4, fs=fs)
->>>>>>> 5befb43d
+# Setting the regularization parameter to 0.2 gives good results in this example.
+ws = scot.Workspace(30, reducedim=4, fs=fs, var_delta=0.2)
 
 
 # Prepare the data
@@ -47,38 +41,17 @@
 # is right in the middle of the motor imagery period.
 data = scot.datatools.cut_segments(raweeg, triggers, 3*fs, 4*fs)
 
-<<<<<<< HEAD
-"""
-Perform MVARICA
-"""
-ws.setData(data, classes)
-print('Running CSPVARICA...')
-ws.doCSPVARICA()
 
-"""
-Find optimal regularization parameter for single-trial fitting
-"""
-#ws.optimizeRegularization(scot.xvschema.singletrial, 60)
-
-freq = np.linspace(0,fs,ws.nfft_)
-
-"""
-Single-Trial Fitting and feature extraction
-"""
-print('Extracting Features...')
-=======
-
-# Perform MVARICA
-ws.set_data(data)
-ws.do_mvarica()
+# Perform CSPVARICA
+ws.set_data(data, classes)
+ws.do_cspvarica()
 
 # Find optimal regularization parameter for single-trial fitting
-ws.optimize_regularization(scot.xvschema.singletrial, 30)
+ws.optimize_regularization(scot.xvschema.singletrial, 60)
 
 freq = np.linspace(0,fs,ws.nfft_)
 
 # Single-Trial Fitting and feature extraction
->>>>>>> 5befb43d
 features = np.zeros((len(triggers), 32))
 for t in range(len(triggers)):
     print('Trial: %d   '%t, end='\r')
