"""
This example shows how to decompose EEG signals into source activations with MVARICA, and subsequently extract single-trial connectivity as features for LDA.
"""
import numpy as np
from sklearn.lda import LDA
from sklearn.cross_validation import KFold
from sklearn.metrics import confusion_matrix
import matplotlib.pyplot as plt

import scot
import scot.backend.sklearn     # use scikit-learn backend
import scot.xvschema


# The example data set contains a continuous 45 channel EEG recording of a motor
# imagery experiment. The data was preprocessed to reduce eye movement artifacts
# and resampled to a sampling rate of 100 Hz.
# With a visual cue the subject was instructed to perform either hand of foot
# motor imagery. The the trigger time points of the cues are stored in 'tr', and
# 'cl' contains the class labels (hand: 1, foot: -1). Duration of the motor
# imagery period was approximately 6 seconds.
from motorimagery import data as midata

raweeg = midata.eeg
triggers = midata.triggers
classes = midata.classes
fs = midata.samplerate
locs = midata.locations


# Set up the analysis object
# We simply choose a VAR model order of 30, and reduction to 4 components.
ws = scot.Workspace(30, reducedim=4, fs=fs)
freq = np.linspace(0, fs, ws.nfft_)


# Prepare the data
#
# Here we cut segments from 3s to 4s following each trigger out of the EEG. This
# is right in the middle of the motor imagery period.
data = scot.datatools.cut_segments(raweeg, triggers, 3 * fs, 4 * fs)

# Initialize Cross Validation
nfolds = 10
kf = KFold(len(triggers), n_folds=nfolds, indices=False)

# LDA requires numeric class labels
clunique = np.unique(midata.classes)
classids = np.array([dict(zip(clunique, range(len(clunique))))[c] for c in midata.classes])

# Perform Cross Validation
lda = LDA()
cm = np.zeros((2, 2))
fold = 0
for train, test in kf:
    fold += 1

    # Perform MVARICA
    ws.set_data(data[:, :, train], classes[train])
<<<<<<< HEAD
    ws.do_cspvarica()
=======
    ws.do_mvarica()
>>>>>>> e4628dda

    # Find optimal regularization parameter for single-trial fitting
    #ws.optimize_regularization(scot.xvschema.singletrial, 30)

    # Single-Trial Fitting and feature extraction
    features = np.zeros((len(triggers), 32))
    for t in range(len(triggers)):
        print('Fold %d/%d, Trial: %d   ' %(fold, nfolds, t), end='\r')
        ws.set_data(data[:, :, t])
        ws.fit_var()

        con = ws.get_connectivity('ffPDC')

        alpha = np.mean(con[:, :, np.logical_and(7 < freq, freq < 13)], axis=2)
        beta = np.mean(con[:, :, np.logical_and(15 < freq, freq < 25)], axis=2)

        features[t, :] = np.array([alpha, beta]).flatten()

    lda.fit(features[train, :], classids[train])

    acc_train = lda.score(features[train, :], classids[train])
    acc_test = lda.score(features[test, :], classids[test])

    print('Fold %d/%d, Acc Train: %.4f, Acc Test: %.4f' %(fold, nfolds, acc_train, acc_test))

    pred = lda.predict(features[test, :])
    cm += confusion_matrix(classids[test], pred)
print('Confusion Matrix:\n', cm)

print('Total Accuracy: %.4f'%(np.sum(np.diag(cm))/np.sum(cm)))<|MERGE_RESOLUTION|>--- conflicted
+++ resolved
@@ -57,11 +57,7 @@
 
     # Perform MVARICA
     ws.set_data(data[:, :, train], classes[train])
-<<<<<<< HEAD
     ws.do_cspvarica()
-=======
-    ws.do_mvarica()
->>>>>>> e4628dda
 
     # Find optimal regularization parameter for single-trial fitting
     #ws.optimize_regularization(scot.xvschema.singletrial, 30)
