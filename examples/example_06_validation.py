--- conflicted
+++ resolved
@@ -39,15 +39,9 @@
     i += 1
     print('Model order:', p)
 
-<<<<<<< HEAD
     print('    Performing CSPVARICA')
-    result = cspvarica(data, classes, p, m)
-=======
     var = scot.config.backend['var'](p)
-
-    print('    Performing MVARICA')
-    result = mvarica(data, var, m)
->>>>>>> 1d0fb809
+    result = cspvarica(data, classes, var, m)
 
     if result.a.is_stable():
         s = ''
