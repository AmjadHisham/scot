--- conflicted
+++ resolved
@@ -34,47 +34,24 @@
 # is right in the middle of the motor imagery period.
 data = scot.datatools.cut_segments(raweeg, triggers, 3*fs, 4*fs)
 
-<<<<<<< HEAD
-"""
-Perform CSPVARICA
-"""
-ws.setData(data, classes)
-ws.doCSPVARICA()
-=======
->>>>>>> 5befb43d
 
-# Perform MVARICA
-ws.set_data(data, time_offset=3)
-ws.do_mvarica()
+# Perform CSPVARICA
+ws.set_data(data, classes)
+ws.do_cspvarica()
 
 
-<<<<<<< HEAD
-Here we cut segments from -1s to 7s around each trigger out of the EEG. This
-covers the whole trial
-"""
-data = scot.datatools.cut_segments(raweeg, triggers, -2*fs, 8*fs)
-=======
 # Prepare the data
 #
-# Here we cut segments from -1s to 7s around each trigger out of the EEG. This
+# Here we cut segments from -2s to 8s around each trigger out of the EEG. This
 # covers the whole trial
-data = scot.datatools.cut_segments(raweeg, triggers, -1*fs, 7*fs)
->>>>>>> 5befb43d
+data = scot.datatools.cut_segments(raweeg, triggers, -2*fs, 8*fs)
 
 
-<<<<<<< HEAD
-Extract the full frequency directed transfer function (ffDTF) from the
-activations of each class and plot them with matplotlib.
-"""
-ws.setData(data, classes, time_offset=-2)
-ws.plotTFConnectivity('ffDTF', 1*fs, int(0.2*fs), freq_range=[0,30])
-=======
 # Connectivity Analysis
 #
 # Extract the full frequency directed transfer function (ffDTF) from the
 # activations of each class and plot them with matplotlib.
 ws.set_data(data, classes, time_offset=-1)
 ws.plot_tf_connectivity('ffDTF', 1*fs, int(0.2*fs), freq_range=[0,30])
->>>>>>> 5befb43d
 
 ws.show_plots()